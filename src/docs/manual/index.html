<!DOCTYPE html>
<html xmlns="http://www.w3.org/1999/xhtml" lang="en" xml:lang="en">
<head>
<meta http-equiv="Content-Type" content="text/html; charset=utf-8" />
<meta http-equiv="X-UA-Compatible" content="IE=edge"/>
<link rel="stylesheet" href="stylesheets/main.css" type="text/css" />
<link rel="icon" type="image/png" href="https://randoop.github.io/randoop/images/randoop-logo.png" />
<title>Randoop Manual</title>
</head>
<body>

<img src="https://randoop.github.io/randoop/images/randoop-logo.png" alt="Randoop logo" style="float:right" />

<h1>Randoop Manual</h1> <!-- omit from toc -->

<p>
This is the manual for Randoop version 4.0.4, released May 23, 2018.
The Randoop homepage is
<a href="https://randoop.github.io/randoop/">https://randoop.github.io/randoop/</a>.
</p>

<p>Contents:</p>
<!-- start toc.  do not edit; run html-update-toc instead -->
<ul>
  <li><a href="#Introduction">Introduction</a></li>
  <li><a href="#getting_randoop">Installing Randoop</a></li>
  <li><a href="#running_randoop">Running Randoop</a>
    <ul>
      <li><a href="#maven-plugin">Maven plugin</a></li>
    </ul></li>
  <li><a href="#generating_tests">Generating tests</a>
    <ul>
      <li><a href="#example_collections">Example: Generating tests for <code>java.util.Collections</code></a></li>
      <li><a href="#specifying-methods">Specifying methods, constructors, and fields that may appear in a test</a></li>
      <li><a href="#classifying_tests">Classifying tests</a></li>
      <li><a href="#error_revealing_tests">Error-revealing tests</a></li>
      <li><a href="#regression_tests">Regression tests</a>
        <ul>
          <li><a href="#regression_test_failures">Regression test failures</a></li>
        </ul></li>
      <li><a href="#generation_stages">Stages of test generation, and limiting test generation</a></li>
    </ul></li>
  <li><a href="#minimize">Minimizing a failing JUnit test suite</a></li>
  <li><a href="#customize">Customizing Randoop's behavior to your application</a>
    <ul>
      <li><a href="#command-line-options">Command-line options</a></li>
      <li><a href="#replacecall">Avoiding calls to specific methods</a>
        <ul>
          <li><a href="#replacecall-load-exclusions">Replacement exclusions</a></li>
          <li><a href="#replacecall-replacement-definition">Defining replacements</a>
            <ul>
              <li><a href="#replacecall-replacement-implementation">Tips about implementing replacement classes</a></li>
            </ul></li>
        </ul></li>
      <li><a href="#specifying-behavior">Specifying expected code behavior</a>
        <ul>
          <li><a href="#spec-json-method-specifications">Method specifications</a>
            <ul>
              <li><a href="#spec-json-method-signatures">Method signatures</a></li>
              <li><a href="#spec-json-parameter-names">Formal parameter names</a></li>
              <li><a href="#spec-json-conditions">Specifying conditions</a></li>
              <li><a href="#method-specification-evaluation-rules">Evaluation rules</a></li>
            </ul></li>
          <li><a href="#checkrep">Specifying representation invariant methods (such as <code>checkRep</code>)</a></li>
        </ul></li>
      <li><a href="#covered-filter">Instrumenting classes for filtering tests on covered-classes</a></li>
      <li><a href="#primitives">Specifying additional primitive values</a></li>
      <li><a href="#nondeterminism">Nondeterminism</a>
        <ul>
          <li><a href="#nondeterminism-command-line-arguments">Timeouts and other command-line arguments enable nondeterminism</a></li>
          <li><a href="#nondeterminism-changed-program">Changes to the program or its environment</a></li>
          <li><a href="#nondeterminism-in-program-under-test">Nondeterministic program under test</a></li>
          <li><a href="#nondeterminism-bug-in-randoop">Nondeterminism in Randoop</a></li>
        </ul></li>
    </ul></li>
  <li><a href="#getting_help">Getting help</a>
    <ul>
      <li><a href="#troubleshooting">Troubleshooting</a>
        <ul>
          <li><a href="#cannot-find-main">Randoop does not run</a></li>
          <li><a href="#no-class-found">Randoop cannot find class-under-test</a></li>
          <li><a href="#not-enough-tests-created">Randoop does not create enough tests, or creates no tests</a></li>
          <li><a href="#nontermination">Randoop does not terminate</a></li>
          <li><a href="#different-output">Randoop produces different output on different runs</a></li>
          <li><a href="#flaky-tests">Randoop stopped because of a flaky test</a></li>
          <li><a href="#regression-tests-do-not-pass">Randoop produces a regression test suite that does not pass</a></li>
          <li><a href="#dependent-tests">Tests behave differently in isolation or when reordered</a></li>
        </ul></li>
      <li><a href="#bug-reporting">Reporting a bug to the issue tracker</a></li>
    </ul></li>
  <li><a href="#credits">Credits</a></li>
</ul>
<!-- end toc -->

<p>
<a href="https://github.com/abb-iss/Randoop.NET">Randoop.NET</a> is a version of Randoop that works with Microsoft's .NET platform, such as the C# programming language.
</p>

<p>
There is a separate <a href="dev.html">Randoop Developer's Manual</a>.
</p>


<h1 id="Introduction">Introduction</h1>

<p> Writing tests is a difficult and time-consuming activity, and yet
it is a crucial part of good software engineering. Randoop
automatically generates unit tests for Java classes.
Randoop has had many
successful applications, especially with library classes (such as
java.util). Randoop is used at companies like ABB and Microsoft, and
on open-source
projects.
</p>

<p>
Here
is a <a href="https://junit.org/junit5/" rel="nofollow">JUnit</a> test case
generated by Randoop that reveals an error in OpenJDK (comments
added by hand): </p>

<pre class="code">

  // This test shows that the JDK collection classes
  // can create an object that is not equal to itself.
  @Test
  public static void test1() {

    LinkedList list = new LinkedList();
    Object o1 = new Object();
    list.addFirst(o1);

    // A TreeSet is an ordered collection. According to the API
    // documentation, this constructor call should throw a
    // ClassCastException because the list element is not Comparable. But
    // the constructor silently (and problematically) accepts the list.
    TreeSet t1 = new TreeSet(list);

    Set s1 = Collections.synchronizedSet(t1);

    // At this point, we have successfully created a set (s1)
    // that violations reflexivity of equality: it is not equal
    // to itself! This assertion fails at run time on OpenJDK.
    org.junit.Assert.assertTrue(s1.equals(s1));
  }
</pre>

<p>
  Randoop outputs two kinds of tests:
</p>
<ul>
  <li>
    <b>error-revealing tests</b> that detect bugs in your current code, and
  </li>
  <li>
    <b>regression tests</b> that can be used to detect future bugs.
  </li>
</ul>
<p>
You should fix the errors
revealed by the error-revealing tests suite then rerun Randoop, until it
generates no more error-revealing tests.  Then, you can run the regression
tests whenever you
change your source code, to be notified of any changes you make to the
behavior of your program.  You can always re-run Randoop to check for new
errors, to produce tests for newly-written code, or to regenerate tests
after a code change that causes desirable behavior-changes.
</p>

<p>
Randoop's tests are not designed to be short or easy to read &mdash;
but you will only read them on the rare
occasions when they fail and reveal a bug or a regression failure.
</p>


<h1 id="getting_randoop">Installing Randoop</h1>

<p>
Randoop runs on a Java 7 or Java 8 JVM.
</p>

<p>
  Download and unzip the file
  <a href="https://github.com/randoop/randoop/releases/download/v4.0.4/randoop-4.0.4.zip"><code>randoop-4.0.4.zip</code></a>.
<!-- from the
  <a href="https://github.com/randoop/randoop/releases/latest">latest
    release</a>.
-->
<!--
  This zip archive contains the Randoop jar file
  <code>randoop-all-4.0.4.jar</code>, the Java agent jar files
  (<code>covered-class-4.0.4.jar</code> and
   <code>replacecall-4.0.4.jar</code>),
  and this documentation.
-->
  This manual uses <code>$(RANDOOP_PATH)</code> to refer to
  the path of the unzipped archive,
  and <code>$(RANDOOP_JAR)</code> to refer to
  the location of <code>randoop-all-4.0.4.jar</code>
  within the unzipped archive.  You may set environment variables accordingly,
  but that is not required.
</p>

<p>
  Alternately, if you want to view or work with the <a href="https://github.com/randoop/randoop">source code</a>, follow the instructions in
  the <a href="dev.html#">Getting Started</a>
  section of the Randoop Developer's Manual.
</p>

<p>
  You may wish to join the <a href="https://groups.google.com/forum/#!forum/randoop-discuss">randoop-discuss@googlegroups.com</a> mailing list so that you are notified of new releases.
</p>


<h1 id="running_randoop">Running Randoop</h1>

<p>
Run Randoop by invoking its main class <code>randoop.main.Main</code>:
</p>

<pre class="code">
java randoop.main.Main <em>command</em> <em>args...</em>
</pre>

<p>
Randoop supports three commands:
</p>

<ul>
<li> <b>gentests</b> generates unit tests. For details,
see <a href="#generating_tests">Generating Tests</a>. Example use:

<pre class="code">
java -Xmx3000m -classpath <em>myclasspath</em>:$(RANDOOP_JAR) randoop.main.Main gentests --testclass=java.util.TreeSet --output-limit=100
</pre>
</li>

<li> <b>minimize</b> minimizes a failing JUnit test suite. For details,
see <a href="#minimize">Minimizing a failing JUnit test suite</a>.
Example use:

<pre class="code">
java -cp $(RANDOOP_JAR) randoop.main.Main minimize --suitepath=ErrorTest0.java --suiteclasspath=<em>myclasspath</em>
</pre>
</li>

<li> <b>help</b> prints out a usage message.
For details, see <a href="#getting_help">Getting Help</a>.
Example uses:

<pre class="code">
java -classpath $(RANDOOP_JAR) randoop.main.Main help
java -classpath $(RANDOOP_JAR) randoop.main.Main help gentests
java -classpath $(RANDOOP_JAR) randoop.main.Main help minimize
</pre>
</li>

</ul>

<p>
(On Windows, adjust the classpath, such as using semicolon instead of colon
as the separator.)
</p>


<h2 id="maven-plugin">Maven plugin</h2>

<p>
Marian Zaplatynski created
a <a href="https://github.com/zaplatynski/randoop-maven-plugin">Maven
plugin for using Randoop</a>.  It enables you to generate and execute tests
for a program that uses the Maven build system.
</p>

<!-- As of 3/17/2018, this was last updated in December 2012 -->
<!--
<p>
There is a <a href="http://search.maven.org/#search%7Cga%7C1%7Crandoop">Maven plug-in</a> in the Central Repository with source (but no documentation) at
<a href="https://bitbucket.org/javydreamercsw/randoop-maven-plugin/">https://bitbucket.org/javydreamercsw/randoop-maven-plugin/</a>.
</p>
-->


<h1 id="generating_tests">Generating tests</h1>

<p>By default, Randoop generates and then outputs two kinds of unit
  tests, written to separate files.
</p>
<ul>
  <li><a href="#error_revealing_tests"><em>Error-revealing tests</em></a>
    are tests that fail when executed,
    indicating a potential error in one or more classes under test.
  </li>
  <li>
    <a href="#regression_tests"><em>Regression tests</em></a>
    are tests that pass when executed, and
    can be used to augment a regression test suite.
  </li>
</ul>
Other generated tests, classified as <em>invalid</em>, are discarded.

<p>
This section of the manual gives an
<a href="#example_collections">example</a> of how to run Randoop, then
describes
<a href="#classifying_tests">test classification</a>,
<a href="#error_revealing_tests">error-revealing tests</a>, and
<a href="#regression_tests">regression tests</a>,
and finally lists Randoop's <a href="#command-line-options">command-line options</a>. </p>


<h2 id="example_collections">Example: Generating tests for <code>java.util.Collections</code></h2>

<p>Imagine we want to generate tests for the
class <a href="https://docs.oracle.com/javase/8/docs/api/java/util/Collections.html"><code>java.util.Collections</code></a>.
</p>

<p><strong>Randoop's tests only use
    classes you <a href="#specifying-methods">specify</a>.</strong> In order
to effectively test Collections, you should probably also specify some
helper classes, including classes that generate collections. For this
example, we will add <code>java.util.TreeSet</code> to the mix. </p>

<p>Create a file <code>myclasses.txt</code> that lists the names of the classes under test:
</p>
<pre class="code">java.util.Collections
java.util.TreeSet</pre>
<p>
and invoke Randoop as follows: </p>

<pre class="code">java -classpath $(RANDOOP_JAR) randoop.main.Main gentests --classlist=myclasses.txt --time-limit=60</pre>


<p>After 60 seconds, Randoop stops generating tests. The last thing Randoop prints out is the name of the JUnit files containing the tests it generated. You should see a message similar to the following: </p>

<pre class="code">Created file: my/home/directory/RegressionTest0.java
Created file: my/home/directory/RegressionTest.java
Created file: my/home/directory/ErrorTest0.java
Created file: my/home/directory/ErrorTest.java
done.</pre>
<p>
Randoop creates two different main test suites, in classes
<code>ErrorTest</code> and <code>RegressionTest</code>. Compile and run the tests.
(The classpath should include the code under test, the generated tests, and
JUnit files <code>junit.jar</code> and <code>hamcrest-core.jar</code>.
Classes in <code>java.util.*</code> are always on the Java classpath, so they
are not needed in this particular example, but are shown because you will
usually need to supply them.)
</p>

<pre class="code">export JUNITPATH=.../junit.jar:.../hamcrest-core.jar
javac -classpath .:$JUNITPATH ErrorTest*.java RegressionTest*.java -sourcepath .:<em>path/to/files/under/test/</em>
java -classpath .:$JUNITPATH:<em>myclasspath</em> org.junit.runner.JUnitCore ErrorTest
java -classpath .:$JUNITPATH:<em>myclasspath</em> org.junit.runner.JUnitCore RegressionTest</pre>

<p>
All of the tests in ErrorTest will fail, and all of the tests in
RegressionTest will pass.
</p>

<p>
  You also might want to minimize the error-revealing tests before running them:
</p>

<pre class="code">
java -cp .:junit.jar:<em>myclasspath</em>:.../randoop/build/libs/randoop-all-4.0.4.jar \
  randoop.main.Main minimize --suitepath=ErrorTest0.java --suiteclasspath=.:junit-4.11.jar:<em>myclasspath</em>
</pre>


<h2 id="specifying-methods">Specifying methods, constructors, and fields that may appear in a test</h2>

<p>
Randoop only invokes a method or constructor <i>M</i> if <b>all</b> of the following are true:
</p>

<ol>
  <li> <i>M</i> is declared in a class that is named
       by <a href="#option:testclass"><code>--testclass</code></a> or
       <a href="#option:classlist"><code>--classlist</code></a>, or is a
       member named by <a href="#option:methodlist"><code>--methodlist</code></a>.
  </li>
  <li> <i>M</i> does not match any of the patterns given
       via <a href="#option:omitmethods"><code>--omitmethods</code></a>.
       or <a href="#option:omitmethods-file"><code>--omitmethods-file</code></a>.
       </li>
  <li> All of the following are accessible from the package of the tests
       (set with <a href="#option:junit-package-name"><code>--junit-package-name</code></a>):
       <i>M</i>'s class, <i>M</i>, and <i>M</i>'s
    return type and parameter types.
  </li>
</ol>

<p>
A method or constructor <i>M</i> that satisfies the above conditions is called
a "<b>method under test</b>".
Randoop only calls methods under test; that is, these are the only
methods that will appear in a test case.
</p>

<p>
The methods under test must include not only the methods whose results you
wish to appear in an <code>assert</code> statement, but also methods that a
test may need to call in order to set up state or create argument values.
All of those methods are also being implicitly tested by the
<code>assert</code> statement.
</p>

<p>
  Use raw type names such as <code>List</code>, not parameterized types such
  as <code>List&lt;String&gt;</code>, when specifying classes or methods.
</p>

<p>
  Do not include methods that side-effect global state.
  (Methods that side-effect the state of their receiver or other arguments are fine.)
  The reason is that such methods create dependent tests that cannot be run
  in isolation or reordered.
  For example, if test A side-effects global state and test B reads global
  state, then whether test B fails depends on whether test A is run before
  test B.
</p>

<p><b><i>WARNING: If you ask Randoop to test code that modifies your file
system (such as <a  href="https://docs.oracle.com/javase/8/docs/api/java/io/File.html#delete--">File.delete()</a>),
then Randoop will generate tests that modify your file system!
Be careful when choosing
classes and methods to test.</i></b>
</p>

<h2 id="classifying_tests">Classifying tests</h2>

<p>
Randoop generates many tests internally, and it classifies each generated test as
error-revealing, expected behavior, or invalid.  The classification depends
primarily on whether the last statement throws an exception or
<a href="#kinds_of_errors">violates a contract</a>.
</p>

<p>
You can use command-line arguments to customize Randoop's rules for classifying tests.
</p>
<ul>
<li>Checked exceptions:  By default, Randoop classifies a test that throws
  a <a href="https://docs.oracle.com/javase/specs/jls/se8/html/jls-11.html#jls-11.1.1">checked exception</a> as expected behavior.  You can override this default
  with the <a href="#option:checked-exception"><code>--checked-exception</code></a>
  command-line option; specify
  <code>--checked-exception=error</code>,
  <code>--checked-exception=expected</code>, or
  <code>--checked-exception=invalid</code>.
</li>
<li><code>OutOfMemoryError</code> or <code>StackOverflowError</code>. Options:
<a href="#option:oom-exception"><code>--oom-exception</code></a>
and <a href="#option:sof-exception"><code>--sof-exception</code></a>;
default invalid</li>
<li><code>NullPointerException</code> when <code>null</code> is passed as
  an argument to any method in the test.
Option: <a href="#option:npe-on-null-input"><code>--npe-on-null-input</code></a>; default expected
</li>
<li><code>NullPointerException</code> when only non-<code>null</code>
  values are provided as an argument.
Option: <a href="#option:npe-on-non-null-input"><code>--npe-on-non-null-input</code></a>; default invalid</li>
<li>Unchecked exceptions other than <code>OutOfMemoryError</code> and <code>NullPointerException</code>. Option:
<a href="#option:unchecked-exception"><code>--unchecked-exception</code></a>; default expected</li>
</ul>
<p>
Additional ERROR behaviors are described in the
<a href="#error_revealing_tests">error-revealing tests</a> section.
</p>

<p>
The default behavior for
<a href="#option:unchecked-exception"><code>--unchecked-exception</code></a> is to
treat throwing any unchecked exception as expected, normal behavior.  An
alternative would be to consider a test that throws
<a href="https://docs.oracle.com/javase/8/docs/api/java/lang/AssertionError.html">AssertionError</a>
as error-revealing.  However, a random test generator often supplies illegal
arguments (such as <code>null</code> to a method that requires a non-null
argument), and this approach will lead to false alarms in which Randoop
outputs an "error-revealing test" that misuses the software under test.
Depending on your needs, you can override Randoop's default.
</p>

<p>
A thrown exception is <em>not</em> considered a contract violation unless the
exception is
tagged as error behavior. This is because a method may have a precondition that
is unknown to Randoop.
For example, a binary search implementation might
require that its input is sorted.  Randoop should not mark the method
as buggy just because it throws an exception when Randoop passes it an
ill-formed unsorted array.  Randoop has no way of knowing each method's
precondition, so by default it assumes that any exception thrown by a
method is correct behavior in response to the values that it was passed.
You can customize how exceptions are considered by
<a href="#classifying_tests">assigning the exception behavior type</a>.
</p>

<p>
You can also provide specifications of your code to further help
Randoop classify tests; see section
<a href="#specifying-behavior">"Specifying expected code behavior"</a>.
</p>


<h2 id="error_revealing_tests">Error-revealing tests</h2>

<p>
When Randoop includes a error-revealing test in file <code>ErrorTest.java</code>,
the test shows that the code
violates its specification or contract &mdash; some property that it is supposed to preserve.  For example, the test shown in
the <a href="#Introduction">Introduction</a>
creates a <code>TreeSet</code> that
violates <i>reflexivity of equality</i>:  namely, for every
object <code>o</code>, <code>o.equals(o)</code> should
return <code>true</code>.
The test reveals an error in the <code>TreeSet</code> constructor, which does
not properly check its arguments (and possibly a second error in the
<code>TreeSet.equals</code> method, which should always check if its argument
is the same object as itself and return <code>true</code> in such a case).
</p>

<p>
The test in the <a href="#Introduction">Introduction</a> is nicely
succinct: it shows a small number of method calls leading up to the
assertion violation. Because Randoop's generation is random, the actual
test revealing the error can be significantly longer, and contain many
irrelevant calls that are not necessary to reveal the contract violation.
You may wish to <a href="#minimize">minimize the test
case</a> to ease debugging.
</p>


<h3 id="kinds_of_errors">What kinds of errors does Randoop check for?</h3>  <!-- omit from toc -->

<p>
  When Randoop calls a method that creates an object, Randoop verifies that
  the object is well-formed.
  Currently, Randoop checks for the following contracts: </p>

<ul>
  <li>Contracts over <a href="https://docs.oracle.com/javase/8/docs/api/java/lang/Object.html#equals-java.lang.Object-">Object.equals()</a>:
    <ul>
      <li><i>Reflexivity:</i> <code>o.equals(o)</code> == <code>true</code> </li>
      <li><i>Symmetry:</i> <code>o1.equals(o2)</code> == <code>o2.equals(o1)</code> </li>
	<li><i>Transitivity:</i> <code>o1.equals(o2)</code> && <code>o2.equals(o3)</code> &rArr; <code>o1.equals(o3)</code> </li>
      <li><i>Equals to null:</i> <code>o.equals(null)</code> == <code>false</code> </li>
      <li>it does not throw an exception</li>
    </ul>
  </li>
  <li>Contracts over <a href="https://docs.oracle.com/javase/8/docs/api/java/lang/Object.html#hashCode--">Object.hashCode()</a>:
    <ul>
      <li><i>Equals and hashcode are consistent:</i> If <code>o1.equals(o2)==true</code>, then <code>o1.hashCode() == o2.hashCode()</code> </li>
      <li>it does not throw an exception</li>
    </ul>
  </li>
  <li>Contracts over <a href="https://docs.oracle.com/javase/8/docs/api/java/lang/Object.html#clone--">Object.clone()</a>:
    <ul>
      <li>it does not throw an exception, including <code>CloneNotSupportedException</code></li>
    </ul>
  </li>
  <li>Contracts over <a href="https://docs.oracle.com/javase/8/docs/api/java/lang/Object.html#toString--">Object.toString()</a>:
    <ul>
      <li>it does not throw an exception</li>
      <li>it does not return null</li>
    </ul>
  </li>
  <li>Contracts over <a href="https://docs.oracle.com/javase/8/docs/api/java/lang/Comparable.html">Comparable.compareTo()</a> and <a href="https://docs.oracle.com/javase/8/docs/api/java/util/Comparator.html#compare-T-T-">Comparator.compare()</a>:
    <ul>
      <li><i>Reflexivity:</i> <code>o.compareTo(o)</code> == 0  (implied by anti-symmetry)</li>
      <li><i>Anti-symmetry:</i> <code>sgn(o1.compareTo(o2))</code> == <code>-sgn(o2.compareTo(o1))</code> </li>
	<li><i>Transitivity:</i> <code>o1.compareTo(o2)>0</code> && <code>o2.compareTo(o3)>0</code> &rArr; <code>o1.compareTo(o3)>0</code> </li>
      <li><i>Substitutability of equals:</i> <code>x.compareTo(y)==0</code> &rArr; <code>sgn(x.compareTo(z)) == sgn(y.compareTo(z))</code></li>
      <li><i>Consistency with <code>equals()</code>:</i> <code>(x.compareTo(y)==0) == x.equals(y)</code> (this contract can be disabled)</li>
      <li>it does not throw an exception</li>
    </ul>
  </li>
  <li>Contracts over <code>checkRep()</code> (that is, any nullary method annotated with <a href="https://randoop.github.io/randoop/api/randoop/CheckRep.html"><code>@CheckRep</code></a>):
    <ul>
      <li>if its return type is <code>boolean</code>, it returns <code>true</code></li>
      <li>it does not throw an exception</li>
    </ul>
  </li>
</ul>

<p>
Violation of any of these contracts is highly likely to indicate an error.
</p>

<p>
You can add additional contracts to Randoop.
</p>


<h2 id="regression_tests">Regression tests</h2>

<p>
The tests in the <code>RegressionTest*.java</code> files record the current behavior
(values returned or exceptions thrown) of the classes under test.  These
tests assert that behavior, and they currently pass.  After you change your
code, you can run these regression tests, which will alert you if your
code changes affect the external behavior of the classes.
</p>

<p>
Here is an example of a regression test for
the TreeSet class: </p>

<pre class="code">// This test passes when executed
@Test
public void test10() throws Throwable {

  java.util.TreeSet var0 = new java.util.TreeSet();
  java.lang.Short var1 = new java.lang.Short((short)100);
  boolean var2 = var0.contains(var1);

  // Regression assertion (captures the current behavior of the code)
  org.junit.Assert.assertTrue(var2 == false);
}</pre>

<p>This test would fail if you introduced an error that caused <code>contains</code> to return true on an empty set. </p>

<p>
A regression test can also assert what exception is currently thrown,
and it will fail if the code is changed to no longer throw that exception.
</p>


<h3 id="regression_test_failures">Regression test failures</h3>

<p>
If a regression test fails even though you have not changed your program,
then the test is <a href="#flaky-tests">flaky</a>.
</p>

<p>
If a regression test fails after you change your program, there are three
possible causes.  You need to debug the test failure to determine which is
the cause, and then take the appropriate action.
</p>
<ul>
  <li>
    You have introduced an error &mdash; your code changes are incorrect.<br />
    In this case, you should correct your mistake and re-run the test suite.
  </li>
  <li>
    You have intentionally changed the visible behavior of your program.  The
    regression test has corroborated the change.<br />
    In this case, you need to update the tests.  Alternately, you can just
    discard them and generate new ones.
  </li>
  <li>
    The tests are too sensitive, and they have failed even though you made
    an inconsequential change.  For example, maybe
    the tests depend on the order of elements in a hash
    table.<br />
    In this case, you need to re-run
    Randoop, <a href="#nondeterminism-in-program-under-test">informing it
    not to depend on observations that may vary from run to run</a>.
    You can also see the techniques suggested in the paper
    <a href="http://homes.cs.washington.edu/~mernst/pubs/maintainable-tests-ase2011.pdf">Scaling
    Up Automated Test Generation</a>.
  </li>
</ul>

<p>
Usually, a change to your program causes many test failures, not just one.
This is because Randoop generates many tests for each part of your
program's functionality.  Don't panic!  In most cases, all of the failures
have the same cause.
</p>

<p>
You may wish to verify the cause of the failures.  A way to do this is to
change the part of the program, that you suspect is the cause, back to its
previous behavior.  Once you are satisfied that you understand the
failures, you can discard the tests and have Randoop generate new ones.
For example, suppose that you believe that all the test failures are caused
by a change to method <code>m</code>.  You can change <code>m</code> back to its
previous implementation and run the tests.  If they all succeed, you can
change <code>m</code> back to its new implementation and re-generate the tests.
(As an alternative to making a temporary change to your source code, you
can use
the <a href="#replacecall"><code>replacecall</code> feature of the Randoop
agent</a> to replace the new functionality by the old functionality.)
</p>


<h2 id="generation_stages">Stages of test generation, and limiting test generation</h2>

<p>
Here is how Randoop attempts to generate a test:
</p>

<ol>
  <li>
    Randoop selects a method to call.  (This is called a "step".)  The
    selected method will be the last method call in the test.
  </li>
  <li>
    Randoop chooses arguments to the method call, from among values that
    have been computed by previous tests.  If Randoop cannot find values
    that are different those in every other call to the method, then
    Randoop starts over.  Otherwise, Randoop
    has created a test candidate -- a new, unique sequence of operations that
    ends with the selected method.
    The candidate's code is the concatenation of the code to produce the
    arguments (except that for primitives, just the value itself is used),
    followed by the method call.
  </li>
  <li>
    Randoop executes the test candidate
    and <a href="#classifying_tests">classifies</a> its behavior.  If its
    behavior is invalid, then Randoop discards it and starts over.
  </li>
  <li>
    Randoop outputs error-revealing and regression tests, in separate suites.
  </li>
</ol>

<p id="limiting_test_generation">
  The user can provide limits on any part of the test generation process, or on
  Randoop's run time.  Test generation stops when any of the following occurs
  (this is controlled by method <code>AbstractGenerator.shouldStop</code>):
</p>
<ul>
  <li>
    The time limit (<a href="#option:time-limit"><code>--time-limit</code></a>)
    is reached, or
  </li>
  <li>
    the number of attempts to generate a sequence reaches the step limit
    (<a href="#option:attempted-limit"><code>--attempted-limit</code></a>), or
  </li>
  <li>
    the number of generated sequences reaches the input limit

    (<a href="#option:generated-limit"><code>--generated-limit</code></a>), or
  </li>
  <li>
    the number of error-revealing and regression tests reaches the output
    limit (<a href="#option:output-limit"><code>--output-limit</code></a>).
  </li>
  <li>
    one error-revealing test is generated, and
    <a href="#option:stop-on-error-test"><code>--stop-on-error-test=true</code></a>
    was supplied.
  </li>
  <li>
    a custom <code>Stopper</code> was provided and it indicates that
    generation should stop (see the Randoop code).
  </li>
  <li>
    a <code>RandoopListenerManager</code>'s <code>IEventListener</code> it
    indicates that generation should stop (see the Randoop code).
  </li>
</ul>

<p>
Furthermore, see the <a href="#optiongroup:Threading">command-line options
for threading</a> for additional per-test time limits.
</p>


<h1 id="minimize">Minimizing a failing JUnit test suite</h1>

<p>
Minimized test cases are usually easier to diagnose.
Randoop includes a minimizer that, given a JUnit test suite,
minimizes each failing test case.
Each minimized test fails in the same way as the original, having the
same failing assertions with the same stack trace.
The minimizer works by removing and simplifying methods and statements in its
input file, without changing the test suite's failure behavior.
</p>

<p>
  There are two ways to use the minimizer:
</p>
<ul>
  <li>
    Supply <a href="#option:minimize-error-test"><code>--minimize-error-test</code></a>,
    and Randoop minimizes each error-revealing test before outputting it.
  </li>
  <li>
    Use Randoop's <code>minimize</code> command.
    The minimizer can be used with any JUnit test suite:  it can
    minimize failing tests that Randoop did not create.
  </li>
</ul>

<p>
  For both ways to use the minimizer, see the documentation for the
  <a href="#optiongroup:Test-case-minimization-options">command-line
  options for failing test suite minimization</a>.
</p>

<p>
  The rest of this section discusses Randoop's <code>minimize</code> command.
</p>

<p>
To minimize all failing tests in <code>ErrorTest1.java</code>, run
Randoop as follows:
</p>
<pre class="code">
java -cp randoop-all-4.0.4.jar randoop.main.Main minimize \
  --suitepath=ErrorTest0.java --suiteclasspath=junit.jar:commons-lang.jar --testsuitetimeout=30
</pre>

<p>
The minimizer produces a Java file
named <code><em>InputTestSuite</em>Minimized.java</code>
where <code><em>InputTestSuite</em>.java</code> is the file
being minimized.
<!-- True, but not worth belaboring:
The main class is named <code>InputTestSuiteMinimized</code>.
-->
</p>

<p>
  The minimizer creates a new output file, rather than modifying the
  original test suite in place, because sometimes the minimization loses
  important information. For example, when a test case fails due to a
  <code>NullPointerException</code>, the minimizer might replace the right
  hand side of an expression with the value <code>null</code>.
</p>



<h1 id="customize">Customizing Randoop's behavior to your application</h1>

<p>
If you run Randoop without any command-line arguments or customizations to
your environment, it will produce helpful tests.  However, Randoop will
produce much more helpful tests if you spend a little bit of time to tell
Randoop about your application, and that is how we recommend using Randoop.
</p>


<h2 id="command-line-options">Command-line options</h2>

<!-- start options doc (DO NOT EDIT BY HAND) -->
<ul>
  <li id="optiongroup:Code-under-test:--which-classes-and-members-may-be-used-by-a-test">Code under test:  which classes and members may be used by a test
      <ul>
            <li id="option:testclass"><b>--testclass=</b><i>string</i> <code>[+]</code>.
             The fully-qualified raw name of a class to test; for example, <code>--testclass=java.util.TreeSet</code>. All of its methods are methods under test. This class is tested
 in addition to any specified using <code>--classlist</code>, and must be accessible from the package
 of the tests (set with <code>--junit-package-name</code>).
            <li id="option:classlist"><b>--classlist=</b><i>filename</i>.
             File that lists classes to test. All of their methods are methods under test.

 <p>In the file, each class under test is specified by its fully-qualified name on a separate
 line. See an <a href= "https://randoop.github.io/randoop/manual/class_list_example.txt">
 example</a>. These classes are tested in addition to any specified using <code>--testclass</code>.
 All classes must be accessible from the package of the tests (set with <code>--junit-package-name</code>).
            <li id="option:methodlist"><b>--methodlist=</b><i>filename</i>.
             A file containing a list of methods and constructors to test, each given as a <a
 href="https://randoop.github.io/randoop/manual/#fully-qualified-signature">fully-qualified
 signature</a> on a separate line.

 <p>These methods augment any methods from classes given by the <code>--testclass</code> or <code>--classlist</code> options.

 <p>See an <a href= "https://randoop.github.io/randoop/manual/method_list_example.txt">example
 file</a>.
            <li id="option:omitmethods"><b>--omitmethods=</b><i>regex</i> <code>[+]</code>.
             A regex that indicates methods that should not be called directly in generated tests. This does
 not prevent indirect calls to such methods from other, allowed methods.

 <p>Randoop will not directly call a method whose <a
 href="https://randoop.github.io/randoop/manual/#fully-qualified-signature">fully-qualified
 signature</a> matches the regular expression, or a method inherited from a superclass or
 interface whose signature matches the regular expression.

 <p>If the regular expression contains anchors "<code>^</code>" and "<code>$</code>", they refer to the
 beginning and the end of the signature string.
            <li id="option:omitmethods-file"><b>--omitmethods-file=</b><i>filename</i>.
             A file containing a list of regular expressions that indicate methods that should not be
 included in generated tests. These patterns are used along with those provided with <code>--omitmethods</code>, and the default omissions.
            <li id="option:dont-omit-replaced-methods"><b>--dont-omit-replaced-methods=</b><i>boolean</i>.
             Include methods that are otherwise omitted by default. Unless you set this to true, every
 method replaced by the <code>replacecall</code> agent is treated as if it had been supplied as an
 argument to <code>--omitmethods</code>. [default false]
            <li id="option:omit-field"><b>--omit-field=</b><i>string</i> <code>[+]</code>.
             A fully-qualified field name of a field to be excluded from test generation. An accessible
 field is used unless it is omitted by this or the <code>--omit-field-list</code> option.
            <li id="option:omit-field-list"><b>--omit-field-list=</b><i>filename</i>.
             File that contains fully-qualified field names to be excluded from test generation. An
 accessible field is used unless it is omitted by this or the <code>--omit-field</code> option.
            <li id="option:only-test-public-members"><b>--only-test-public-members=</b><i>boolean</i>.
             Restrict tests to only include public members of classes. Ordinarily, the setting of <code>--junit-package-name</code> and package accessibility is used to determine which members will be used
 in tests. Using this option restricts the tests to only use public members even if the class is
 a member of the same package as the generated tests. [default false]
            <li id="option:silently-ignore-bad-class-names"><b>--silently-ignore-bad-class-names=</b><i>boolean</i>.
             Ignore class names specified by user that cannot be found [default false]
            <li id="option:flaky-test-behavior"><b>--flaky-test-behavior=</b><i>enum</i>.
             What to do if Randoop generates a flaky test. A flaky test is one that behaves differently on
 different executions.

 <p>Setting this option to <code>DISCARD</code> or <code>OUTPUT</code> should be considered a last resort.
 Flaky tests are usually due to calling Randoop on side-effecting or nondeterministic methods,
 and a better solution is not to call Randoop on such methods; see section "Nondeterminism" in
 the Randoop manual. [default HALT]
<ul>
  <li><b>HALT</b> Randoop halts with a diagnostic message.
  <li><b>DISCARD</b> Discard the flaky test. If Randoop produces any flaky tests, this option might slow Randoop
 down by a factor of 2 or more.
  <li><b>OUTPUT</b> Output the flaky test; the resulting test suite may fail when it is run.
</ul>

      </ul>
  <li id="optiongroup:Which-tests-to-output">Which tests to output
      <ul>
            <li id="option:no-error-revealing-tests"><b>--no-error-revealing-tests=</b><i>boolean</i>.
             Whether to output error-revealing tests. Disables all output when used with <code>--no-regression-tests</code>. Restricting output can result in long runs if the default values of
 <code>--generated-limit</code> and <code>--time-limit</code> are used. [default false]
            <li id="option:no-regression-tests"><b>--no-regression-tests=</b><i>boolean</i>.
             Whether to output regression tests. Disables all output when used with <code>--no-error-revealing-tests</code>. Restricting output can result in long runs if the default values
 of <code>--generated-limit</code> and <code>--time-limit</code> are used. [default false]
            <li id="option:no-regression-assertions"><b>--no-regression-assertions=</b><i>boolean</i>.
             Whether to include assertions in regression tests. If false, then the regression tests contain
 no assertions (except that if the test throws an exception, it should continue to throw an
 exception of the same type). Tests without assertions can be used to exercise the code, but
 they do not enforce any particular behavior, such as values returned. [default false]
            <li id="option:check-compilable"><b>--check-compilable=</b><i>boolean</i>.
             Whether to check that generated sequences can be compiled. If true, the code for each generated
 sequence is compiled, and the sequence is only kept if the compilation succeeds without error.
 This check is useful because the assumptions in Randoop generation heuristics are sometimes
 violated by input methods, and, as a result, a generated test may not compile. This check does
 increases the runtime by approximately 50%. [default true]
            <li id="option:require-classname-in-test"><b>--require-classname-in-test=</b><i>regex</i>.
             Classes that must occur in a test. Randoop will only output tests whose source code has at
 least one use of a member of a class whose name matches the regular expression.
            <li id="option:require-covered-classes"><b>--require-covered-classes=</b><i>filename</i>.
             File containing fully-qualified names of classes that the tests must use. This option only
 works if Randoop is run using the <a
 href="https://randoop.github.io/randoop/manual/index.html#covered-filter">covered-class
 javaagent</a> to instrument the classes. A test is output only if it uses at least one of the
 class names in the file. A test uses a class if it invokes any constructor or method of the
 class, directly or indirectly (the constructor or method might not appear in the source code of
 the test). Included classes may be abstract.
            <li id="option:minimize-error-test"><b>--minimize-error-test=</b><i>boolean</i>.
             If true, Randoop outputs both original error-revealing tests and a minimized version. Setting
 this option may cause long Randoop run times if Randoop outputs and minimizes more than about
 100 error-revealing tests; consider using <a
 href="https://randoop.github.io/randoop/manual/index.html#option:stop-on-error-test"><code>
 --stop-on-error-test=true</code></a>. Also see the <a
 href="https://randoop.github.io/randoop/manual/index.html#optiongroup:Test-case-minimization-options">test
 case minimization options</a>. [default false]
      </ul>
  <li id="optiongroup:Test-classification">Test classification
      <ul>
            <li id="option:checked-exception"><b>--checked-exception=</b><i>enum</i>.
             If a test throws a checked exception, should it be included in the error-revealing test suite
 (value: ERROR), regression test suite (value: EXPECTED), or should it be discarded (value:
 INVALID)? [default EXPECTED]
<ul>
  <li><b>ERROR</b> Occurrence of exception reveals an error.
  <li><b>EXPECTED</b> Occurrence of exception is expected behavior.
  <li><b>INVALID</b> Occurrence of exception indicates an invalid test.
</ul>

            <li id="option:unchecked-exception"><b>--unchecked-exception=</b><i>enum</i>.
             If a test throws an unchecked exception other than <code>ConcurrentModificationException</code>,
 <code>NoClassDefFoundError</code>, <code>NullPointerException</code>, <code>OutOfMemoryError</code>, and
 <code>StackOverflowError</code>, should the test be included in the error-revealing test suite
 (value: ERROR), regression test suite (value: EXPECTED), or should it be discarded (value:
 INVALID)?

 <p>The arguments <code>--cm-exception</code>, <code>--ncdf-exception</code>, <code>--npe-on-null-input</code>,
 <code>--npe-on-non-null-input</code>, <code>--oom-exception</code>, and <code>--sof-exception</code> handle
 special cases of unchecked exceptions. [default EXPECTED]
<ul>
  <li><b>ERROR</b> Occurrence of exception reveals an error.
  <li><b>EXPECTED</b> Occurrence of exception is expected behavior.
  <li><b>INVALID</b> Occurrence of exception indicates an invalid test.
</ul>

            <li id="option:cm-exception"><b>--cm-exception=</b><i>enum</i>.
             If a test throws a <code>ConcurrentModificationException</code> exception, should it be included in
 the error-revealing test suite (value: ERROR), regression test suite (value: EXPECTED), or
 should it be discarded (value: INVALID)? [default INVALID]
<ul>
  <li><b>ERROR</b> Occurrence of exception reveals an error.
  <li><b>EXPECTED</b> Occurrence of exception is expected behavior.
  <li><b>INVALID</b> Occurrence of exception indicates an invalid test.
</ul>

            <li id="option:ncdf-exception"><b>--ncdf-exception=</b><i>enum</i>.
             If a test throws a <code>NoClassDefFoundError</code> exception, should it be included in the
 error-revealing test suite (value: ERROR), regression test suite (value: EXPECTED), or should
 it be discarded (value: INVALID)? [default INVALID]
<ul>
  <li><b>ERROR</b> Occurrence of exception reveals an error.
  <li><b>EXPECTED</b> Occurrence of exception is expected behavior.
  <li><b>INVALID</b> Occurrence of exception indicates an invalid test.
</ul>

            <li id="option:npe-on-null-input"><b>--npe-on-null-input=</b><i>enum</i>.
             If a test that passes <code>null</code> as an argument throws a <code>NullPointerException</code>, should
 the test be be included in the error-revealing test suite (value: ERROR), regression test suite
 (value: EXPECTED), or should it be discarded (value: INVALID)? [default EXPECTED]
<ul>
  <li><b>ERROR</b> Occurrence of exception reveals an error.
  <li><b>EXPECTED</b> Occurrence of exception is expected behavior.
  <li><b>INVALID</b> Occurrence of exception indicates an invalid test.
</ul>

            <li id="option:npe-on-non-null-input"><b>--npe-on-non-null-input=</b><i>enum</i>.
             If a test that never passes <code>null</code> as an argument throws a <code>NullPointerException</code>,
 should the test be included in the error-revealing test suite (value: ERROR), regression test
 suite (value: EXPECTED), or should it be discarded (value: INVALID)? [default ERROR]
<ul>
  <li><b>ERROR</b> Occurrence of exception reveals an error.
  <li><b>EXPECTED</b> Occurrence of exception is expected behavior.
  <li><b>INVALID</b> Occurrence of exception indicates an invalid test.
</ul>

            <li id="option:oom-exception"><b>--oom-exception=</b><i>enum</i>.
             If a test throws an <code>OutOfMemoryError</code> exception, should it be included in the
 error-revealing test suite (value: ERROR), regression test suite (value: EXPECTED), or should
 it be discarded (value: INVALID)? [default INVALID]
<ul>
  <li><b>ERROR</b> Occurrence of exception reveals an error.
  <li><b>EXPECTED</b> Occurrence of exception is expected behavior.
  <li><b>INVALID</b> Occurrence of exception indicates an invalid test.
</ul>

            <li id="option:sof-exception"><b>--sof-exception=</b><i>enum</i>.
             If a test throws a <code>StackOverflowError</code> exception, should it be included in the
 error-revealing test suite (value: ERROR), regression test suite (value: EXPECTED), or should
 it be discarded (value: INVALID)? [default INVALID]
<ul>
  <li><b>ERROR</b> Occurrence of exception reveals an error.
  <li><b>EXPECTED</b> Occurrence of exception is expected behavior.
  <li><b>INVALID</b> Occurrence of exception indicates an invalid test.
</ul>

            <li id="option:specifications"><b>--specifications=</b><i>filename</i> <code>[+]</code>.
             Read file of specifications; see manual section "Specifying expected code behavior".
            <li id="option:use-jdk-specifications"><b>--use-jdk-specifications=</b><i>boolean</i>.
             Use built-in specifications for JDK classes and for classes that inherit from them, as if they
 had been supplied using the <code>--specifications</code> command-line argument. [default true]
            <li id="option:ignore-condition-compilation-error"><b>--ignore-condition-compilation-error=</b><i>boolean</i>.
             Make Randoop proceed, instead of failing, if the Java condition text of a specification cannot
 be compiled. [default false]
            <li id="option:ignore-condition-exception"><b>--ignore-condition-exception=</b><i>boolean</i>.
             Make Randoop treat a specification whose execution throws an exception as returning <code>false</code>. If true, Randoop treats <code>x.f == 22</code> equivalently to the wordier <code>x != null
 &amp;&amp; x.f == 22</code>. If false, Randoop halts when a specification throws an exception. [default false]
      </ul>
  <li id="optiongroup:Observer-methods">Observer methods
      <ul>
            <li id="option:observers"><b>--observers=</b><i>filename</i>.
             File containing side-effect-free observer methods, each given as a <a
 href="https://randoop.github.io/randoop/manual/#fully-qualified-signature">fully-qualified
 signature</a> on a separate line. Specifying observers has two benefits: it makes regression
 tests stronger, and it helps Randoop create smaller tests.
      </ul>
  <li id="optiongroup:Limiting-test-generation">Limiting test generation
      <ul>
            <li id="option:time-limit"><b>--time-limit=</b><i>int</i>.
             Maximum number of seconds to spend generating tests. Zero means no limit. If nonzero, Randoop
 is nondeterministic: it may generate different test suites on different runs.

 <p>The default value is appropriate for generating tests for a single class in the context of a
 larger program, but is too small to be effective for generating tests for an entire program.

 <p>Randoop may run for longer than this because of long-running tests. The elapsed time is
 checked after each test, not during its execution. [default 100]
            <li id="option:attempted-limit"><b>--attempted-limit=</b><i>int</i>.
             Maximum number of attempts to generate a test method candidate. [default 100000000]
            <li id="option:generated-limit"><b>--generated-limit=</b><i>int</i>.
             Maximum number of test method candidates generated internally. [default 100000000]
            <li id="option:output-limit"><b>--output-limit=</b><i>int</i>.
             The maximum number of regression and error-revealing tests to output. If there is no output,
 this limit has no effect. There is no output when using either <code>--dont-output-tests</code> or
 <code>--no-error-revealing-tests</code> together with <code>--no-regression-tests</code>.

 <p>In the current implementation, the number of tests in the output can be substantially
 smaller than this limit. [default 100000000]
            <li id="option:maxsize"><b>--maxsize=</b><i>int</i>.
             Do not generate tests with more than this many statements. [default 100]
            <li id="option:stop-on-error-test"><b>--stop-on-error-test=</b><i>boolean</i>.
             Stop generation as soon as one error-revealing test has been generated. [default false]
      </ul>
  <li id="optiongroup:Values-used-in-tests">Values used in tests
      <ul>
            <li id="option:null-ratio"><b>--null-ratio=</b><i>double</i>.
             Use null with the given frequency as an argument to method calls.

 <p>For example, a null ratio of 0.05 directs Randoop to use <code>null</code> as an input 5 percent
 of the time when a non-<code>null</code> value of the appropriate type is available.

 <p>Unless --forbid_null is true, a <code>null</code> value will still be used if no other value can
 be passed as an argument even if --null-ratio=0.

 <p>Randoop never uses <code>null</code> for receiver values. [default 0.05]
            <li id="option:forbid-null"><b>--forbid-null=</b><i>boolean</i>.
             Do not use <code>null</code> as input to methods or constructors, even when no other argument value
 can be generated.

 <p>If true, Randoop will not generate a test when unable to find a non-null value of
 appropriate type as an input. This could result in certain class members being untested. [default false]
            <li id="option:literals-file"><b>--literals-file=</b><i>string</i> <code>[+]</code>.
             A file containing literal values to be used as inputs to methods under test, or "CLASSES".

 <p>Literals in these files are used in addition to all other constants in the pool. For the
 format of this file, see documentation in class <code>randoop.reflection.LiteralFileReader</code>.
 The special value "CLASSES" (with no quotes) means to read literals from all classes under
 test.
            <li id="option:literals-level"><b>--literals-level=</b><i>enum</i>.
             How to use literal values that are specified via the <code>--literals-file</code> command-line
 option. See: <code>ClassLiteralsMode</code>. [default CLASS_OR_ALL]
<ul>
  <li><b>NONE</b> Do not use literals specified in a literals file.
  <li><b>CLASS</b> A literal for a given class is used as input only to methods of that class.
  <li><b>PACKAGE</b> A literal is used as input to methods of any classes in the same package.
  <li><b>CLASS_OR_ALL</b> a literal for a given class is used as input only to methods of that class with probability
<<<<<<< HEAD
 <code>--p-const</code>, otherwise each literal is used as input to any method under test
=======
 <code>--p-const</code>, otherwise each literal is used as input to any method under test.
>>>>>>> 1041a3c4
  <li><b>ALL</b> Each literal is used as input to any method under test.
</ul>

            <li id="option:p-const"><b>--p-const=</b><i>double</i>.
             What probability to select from only extracted literal sequences during sequence selection. [default 0.01]
            <li id="option:string-maxlen"><b>--string-maxlen=</b><i>int</i>.
             Maximum length of strings in generated tests, including in assertions. Strings longer than 65KB
 (or about 10,000 characters) may be rejected by the Java compiler, according to the Java
 Virtual Machine specification. [default 10000]
      </ul>
  <li id="optiongroup:Varying-the-nature-of-generated-tests">Varying the nature of generated tests
      <ul>
            <li id="option:alias-ratio"><b>--alias-ratio=</b><i>double</i>.
             Try to reuse values from a sequence with the given frequency. If an alias ratio is given, it
 should be between 0 and 1.

 <p>A ratio of 0 results in tests where each value created within a test input is typically used
 at most once as an argument in a method call. A ratio of 1 tries to maximize the number of
 times values are used as inputs to parameters within a test. [default 0.0]
            <li id="option:small-tests"><b>--small-tests=</b><i>boolean</i>.
             Favor shorter sequences when assembling new sequences out of old ones.

 <p>Randoop generates new tests by combining old previously-generated tests. If this option is
 given, tests with fewer calls are given greater weight during its random selection. This has
 the overall effect of producing smaller JUnit tests. [default false]
            <li id="option:clear"><b>--clear=</b><i>int</i>.
             Clear the component set each time it contains the given number of inputs.

 <p>Randoop stores previously-generated tests in a "component" set, and uses them to generate
 new tests. Setting this variable to a small number can sometimes result in a greater variety of
 tests generated during a single run. [default 100000000]
      </ul>
  <li id="optiongroup:Outputting-the-JUnit-tests">Outputting the JUnit tests
      <ul>
            <li id="option:testsperfile"><b>--testsperfile=</b><i>int</i>.
             Maximum number of tests to write to each JUnit file [default 500]
            <li id="option:error-test-basename"><b>--error-test-basename=</b><i>string</i>.
             Base name (no ".java" suffix) of the JUnit file containing error-revealing tests [default ErrorTest]
            <li id="option:regression-test-basename"><b>--regression-test-basename=</b><i>string</i>.
             Base name (no ".java" suffix) of the JUnit file containing regression tests [default RegressionTest]
            <li id="option:junit-package-name"><b>--junit-package-name=</b><i>string</i>.
             Name of the package for the generated JUnit files. When the package is the same as the package
 of a class under test, then package visibility rules are used to determine whether to include
 the class or class members in a test. Tests can be restricted to public members only by using
 the option <code>--only-test-public-members</code>.
            <li id="option:junit-before-each"><b>--junit-before-each=</b><i>string</i>.
             Name of file containing code text to be added to the <a
 href="http://junit.sourceforge.net/javadoc/org/junit/Before.html"><code>@Before</code></a>-annotated
 method of each generated test class. Code is uninterpreted, and, so, is not run during
 generation. Intended for use when run-time behavior of classes under test requires setup
 behavior that is not needed for execution by reflection. (The annotation <code>@Before</code> is
 JUnit 4, and <code>@BeforeEach</code> is JUnit 5.)
            <li id="option:junit-after-each"><b>--junit-after-each=</b><i>string</i>.
             Name of file containing code text to be added to the <a
 href="http://junit.sourceforge.net/javadoc/org/junit/After.html"><code>@After</code> </a>-annotated
 method of each generated test class. Intended for use when run-time behavior of classes under
 test requires tear-down behavior that is not needed for execution by reflection. Code is
 uninterpreted, and, so, is not run during generation. (The annotation <code>@After</code> is JUnit
 4, and <code>@AfterEach</code> is JUnit 5.)
            <li id="option:junit-before-all"><b>--junit-before-all=</b><i>string</i>.
             Name of file containing code text to be added to the <a
 href="http://junit.sourceforge.net/javadoc/org/junit/BeforeClass.html"><code>@BeforeClass</code></a>-annotated
 method of each generated test class. Intended for use when run-time behavior of classes under
 test requires setup behavior that is not needed for execution by reflection. Code is
 uninterpreted, and, so, is not run during generation. (The annotation <code>@BeforeClass</code> is
 JUnit 4, and <code>@BeforeAll</code> is JUnit 5.)
            <li id="option:junit-after-all"><b>--junit-after-all=</b><i>string</i>.
             Name of file containing code text to be added to the <a
 href="http://junit.sourceforge.net/javadoc/org/junit/AfterClass.html"><code>@AfterClass</code></a>-annotated
 method of each generated test class. Intended for use when run-time behavior of classes under
 test requires tear-down behavior that is not needed for execution by reflection. Code is
 uninterpreted, and, so, is not run during generation. (The annotation <code>@AfterClass</code> is
 JUnit 4, and <code>@AfterAll</code> is JUnit 5.)
            <li id="option:junit-output-dir"><b>--junit-output-dir=</b><i>string</i>.
             Name of the directory to which JUnit files should be written
            <li id="option:dont-output-tests"><b>--dont-output-tests=</b><i>boolean</i>.
             Run test generation without output. May be desirable when running with a visitor.

 <p>NOTE: Because there is no output, the value of <code>--output-limit</code> will never be met, so
 be sure to set <code>--generated-limit</code> or <code>--time-limit</code> to a reasonable value when
 using this option. [default false]
            <li id="option:junit-reflection-allowed"><b>--junit-reflection-allowed=</b><i>boolean</i>.
             Whether to use JUnit's standard reflective mechanisms for invoking tests. JUnit's reflective
 invocations can interfere with code instrumentation, such as by the DynComp tool. If that is a
 problem, then set this to false and Randoop will output tests that use direct method calls
 instead of reflection. The tests will include a <code>main</code> method and will execute methods
 and assertions, but won't be JUnit suites. [default true]
      </ul>
  <li id="optiongroup:Runtime-environment">Runtime environment
      <ul>
            <li id="option:system-props"><b>-D</b> <b>--system-props=</b><i>string</i> <code>[+]</code>.
             Specify system properties to be set (similar to java -Dx=y)
            <li id="option:capture-output"><b>--capture-output=</b><i>boolean</i>.
             Capture all output to stdout and stderr [default false]
      </ul>
  <li id="optiongroup:Controlling-randomness">Controlling randomness
      <ul>
            <li id="option:randomseed"><b>--randomseed=</b><i>int</i>.
             The random seed to use in the generation process. If you want to produce multiple different
 test suites, run Randoop multiple times with a different random seed. By default, Randoop is
 deterministic: you do not need to provide this option to make Randoop deterministic. [default 0]
            <li id="option:deterministic"><b>--deterministic=</b><i>boolean</i>.
             If true, Randoop is deterministic: running Randoop twice with the same arguments (including
 <code>--randomseed</code>) will produce the same test suite, so long as the program under test is
 deterministic. If false, Randoop may or may not produce the same test suite. To produce
 multiple different test suites, use the <code>--randomseed</code> command-line option. [default false]
      </ul>
  <li id="optiongroup:Logging,-notifications,-and-troubleshooting-Randoop">Logging, notifications, and troubleshooting Randoop
      <ul>
            <li id="option:progressdisplay"><b>--progressdisplay=</b><i>boolean</i>.
             Run noisily: display information such as progress updates. [default true]
            <li id="option:progressintervalmillis"><b>--progressintervalmillis=</b><i>long</i>.
             Display progress message every &lt;int&gt; milliseconds. -1 means no display. [default 60000]
            <li id="option:progressintervalsteps"><b>--progressintervalsteps=</b><i>long</i>.
             Display progress message every &lt;int&gt; attempts to create a test; -1 means none [default 1000]
            <li id="option:debug-checks"><b>--debug-checks=</b><i>boolean</i>.
             Perform expensive internal checks (for Randoop debugging) [default false]
            <li id="option:log"><b>--log=</b><i>filename</i>.
             A file to which to log lots of information. If not specified, no logging is done. Enabling the
 logs slows down Randoop.
            <li id="option:selection-log"><b>--selection-log=</b><i>filename</i>.
             A file to which to log selections; helps find sources of non-determinism. If not specified, no
 logging is done.
            <li id="option:operation-history-log"><b>--operation-history-log=</b><i>filename</i>.
             A file to which to log the operation usage history.
            <li id="option:print-erroneous-file"><b>--print-erroneous-file=</b><i>boolean</i>.
             Display source if a generated test contains a compilation error. [default false]
      </ul>
  <li id="optiongroup:Advanced-extension-points">Advanced extension points
      <ul>
            <li id="option:visitor"><b>--visitor=</b><i>string</i> <code>[+]</code>.
             Install the given runtime visitor. See class randoop.ExecutionVisitor.
      </ul>
  <li id="optiongroup:Threading">Threading
      <ul>
            <li id="option:usethreads"><b>--usethreads=</b><i>boolean</i>.
             If true, Randoop executes each test in a separate thread and kills tests that take too long to
 finish, as determined by the --call-timeout command-line argument. Tests killed in this manner
 are not reported to the user, but are recorded in Randoop's log. Use the <code>--log</code>
 command-line option to make Randoop produce the log.

 <p>Use this option if Randoop does not terminate, which is usually due to execution of code
 under test that results in an infinite loop or that waits for user input. The downside of this
 option is a BIG (order-of-magnitude) decrease in generation speed. The tests are not run in
 parallel, merely in isolation. [default false]
            <li id="option:call-timeout"><b>--call-timeout=</b><i>int</i>.
             After this many milliseconds, a non-returning method call, and its associated test, are stopped
 forcefully. Only meaningful if <code>--usethreads</code> is also specified. [default 5000]
      </ul>
  <li id="optiongroup:Test-case-minimization-options">Test case minimization options
      <ul>
            <li id="option:suitepath"><b>--suitepath=</b><i>string</i>.
             The Java file whose failing tests will be minimized.
            <li id="option:suiteclasspath"><b>--suiteclasspath=</b><i>string</i>.
             Classpath that includes dependencies needed to compile and run the JUnit test suite being
 minimized.
            <li id="option:minimizetimeout"><b>--minimizetimeout=</b><i>int</i>.
             The maximum number of seconds allowed for the entire minimization process [default 600]
            <li id="option:testsuitetimeout"><b>--testsuitetimeout=</b><i>int</i>.
             The maximum number of seconds allowed for the entire test suite to run. [default 30]
            <li id="option:verboseminimizer"><b>--verboseminimizer=</b><i>boolean</i>.
             Output verbose output to standard output if true. [default false]
      </ul>
</ul>

<code>[+]</code> marked option can be specified multiple times
<!-- end options doc -->

<p id="fully-qualified-signature">
A Randoop "fully-qualified signature" is
</p>
<ul>
  <li><code>package-name.classname.method-name(argument-list)</code> for a method, or
  <li><code>package-name.classname(argument-list)</code> for a constructor
</ul>

<p>
where <code>package-name</code> is a period-separated list of identifiers,
and <code>argument-list</code> is a comma-separated list of fully-qualified
Java raw types, without spaces.
</p>


<h2 id="replacecall">Avoiding calls to specific methods</h2>

<p>
The code under test might make calls to methods that you do not want executed.
</p>
<ul>
  <li><code>System.exit</code> will terminate Randoop if called during test generation.</li>
  <li><code>JOptionPane.showConfirmDialog</code> opens a modal dialog box requiring user interaction, which interferes with automated testing.</li>
  <li>The no-argument <code>Random()</code> constructor uses a randomly-chosen seed, so tests might behave differently on each execution.</li>
</ul>
<p>
It is not enough to use <a href="#option:omitmethods"><code>--omitmethods</code></a> to
prevent direct calls to these methods, because the methods may still be called indirectly.
To prevent all calls to these methods (including direct calls), use the <code>replacecall</code> agent.
</p>

<p>
The Randoop <code>replacecall</code> agent transforms the code under test, replacing
each call to an undesired method by a call to some other method.
To use it:
</p>
<ul>
  <li>When running Randoop, pass the following command-line options to <code>java</code>:
<pre>
-Xbootclasspath/a:$(RANDOOP_PATH)/replacecall-4.0.4.jar -javaagent:$(RANDOOP_PATH)/replacecall-4.0.4.jar
</pre>
  </li>
  <li>When running the generated tests, add the file <code>replacecall-4.0.4.jar</code> to the boot class path,
    and pass the same command-line options to <code>java</code>:
<pre>
-Xbootclasspath/a:$(RANDOOP_PATH)/replacecall-4.0.4.jar -javaagent:$(RANDOOP_PATH)/replacecall-4.0.4.jar
</pre>
</li>
</ul>

<p>
Randoop uses a <a href="https://github.com/randoop/randoop/blob/master/agent/replacecall/src/main/resources/default-replacements.txt">
default set of replacements</a>.


<h3 id="replacecall-load-exclusions">Replacement exclusions</h3>

<p>
There are some classes that the replacecall agent should not transform.
Suppose you are using Gradle to run Randoop or the generated tests.
Randoop's replacement of <code>System.exit</code>
will affect the behavior of the build.
</p>

<p>
The replacecall agent never modifies
</p>
<ul>
  <li>Randoop, including the agent</li>
  <li>JUnit and Hamcrest</li>
  <li>Gradle</li>
  <li>Classes in <code>rt.jar</code>, except in packages <code>java.awt</code> and <code>javax.swing</code></li>
</ul>
<p>
(The exact rules appear in the Randoop source code in class <code>CoveredClassTransformer</code>.)
</p>

<p>
You can exclude additional packages from being transformed.
Create an exclusion file <code>replacecall-exclusions.txt</code> containing, for example:
</p>
<pre>
mypackage.mysubpackage.
org.something.library.
</pre>
<p>
and run the agent with the <code>--dont-transform=<em>filename</em></code> command-line option:
</p>
<pre>
-javaagent:$(RANDOOP_PATH)/replacecall-4.0.4.jar=--dont-transform=replacecall-exclusions.txt
</pre>

<p>
The exclusion file is a list of package names &mdash; one package per line.
(Blank lines and <code>//</code>-style comments are ignored.)
If a package name does not end with a period, one will be added.
The package name is used to match the prefix of the fully-qualified classname.
</p>

<p>
For diagnostic output (such as to see what classes are being transformed),
run the agent with the <code>--debug</code> flag
</p>
<pre>
-javaagent:$(RANDOOP_PATH)/replacecall-4.0.4.jar=--debug
</pre>



<h3 id="replacecall-replacement-definition">Defining replacements</h3>

<p>
To define your own method replacements, you will write mock implementations (<a href="https://github.com/randoop/randoop/blob/master/agent/replacecall/src/main/java/randoop/mock/java/awt/Component.java">example</a>)
and you will specify the replacements in a replacement file (<a href="https://github.com/randoop/randoop/blob/master/agent/replacecall/src/main/resources/default-replacements.txt">example</a>).
</p>

<p>
Each line of a replacement file is whitespace-separated package names
(replace all calls in all methods of all classes in the package and its
subpackages), or whitespace-separated class names (replace all methods in
the class), or whitespace-separated method signatures without return
types (replace the first method by the second).
</p>

<p>
Give the replacement file to the replacecall agent using the <code>--replacement-file</code> argument:
</p>
<pre>
-javaagent:$(RANDOOP_PATH)/replacecall-4.0.4.jar=--replacement-file=replacecall-replacements.txt
</pre>

<p>
  A replacement method must be static and non-private.
  (Therefore, replacement classes don't need to be instantiated.)
</p>
<ul>
  <li>If the original method is static, the replacement method should have the
    identical signature.</li>
  <li>If the original method is non-static, then the replacement method should
have an additional first parameter whose type is the containing
class of the original method.
For instance, a call to <code>java.awt.Component.show()</code> would be replaced
by a call to a method with the signature <code>show(java.awt.Component)</code>.
An example mock class is
<a href="https://github.com/randoop/randoop/blob/master/agent/replacecall/src/main/java/randoop/mock/java/awt/Component.java"><code>randoop.mock.java.awt.Component</code></a>.</li>
  <li>If the original method is a constructor (an
<code>&lt;init&gt;</code> method),
then the replacement method should have the same
parameter types, and its return type is the class that contains the
constructor.
</ul>

<p>
Please keep in mind that when you define a replacement,
it can change the behavior of client code.
</p>


<h4 id="replacecall-replacement-implementation">Tips about implementing replacement classes</h4>

<p>
To simplify your replacement file and keep your mock classes organized,
you should choose a package prefix and keep the package
structure of the original classes.
Randoop's default replacements file uses <code>randoop.mock</code> as the prefix, so the
fully-qualified name of the <code>JOptionPane</code> mock class
is <code>randoop.mock.javax.swing.JOptionPane</code>.  (You may need
to <a href="#replacecall-load-exclusions">exclude</a> this package if any
of the replacement methods use otherwise replaced methods.)
</p>

<p>
Randoop's default replacements are in sub-packages
of <code>randoop.mock</code>.  You should not use
the <code>randoop.mock</code> prefix for your own mock classes.
</p>

<p>
Sometimes, a replacement for an instance method needs to access an object that
is different than the receiver (for example, it might have the same or a
different type than
the receiver).  One way to manage this is for your replacement class to
maintain a map
from instances of the original receiver type to instances that will be used in
the replacement method implementations.
</p>


<h2 id="specifying-behavior">Specifying expected code behavior</h2>

<p>
You can provide a specification of the expected behavior of code.  Randoop will
use the specification to better classify method calls as error-revealing,
expected behavior, or invalid.
</p>

<p>
You can specify both <a href="#spec-json-method-specifications">the behavior of
methods and constructors</a>,
and <a href="#checkrep">representation invariants for
classes</a>.
</p>


<h3 id="spec-json-method-specifications">Method specifications</h3>

<p>
A specification of a method (including constructors) indicates the
circumstances when the method can be called, and how it should behave when
called.
</p>

<p>
The <code>--specifications=file</code> command-line option names a file
containing the method specifications.  The file format is a JSON list with
elements that are the serialized form of
the <a href="../api/randoop/condition/specification/OperationSpecification.html">OperationSpecification</a>
class.  You may also supply a <code>.zip</code> file containing such JSON files.
</p>

<p>
Randoop comes with an <a href="net_connection_spec.json">example
specification file</a>, which provides specifications for
class <code><a href="net_connection_java.txt">net.Connection</a></code>.
</p>

<p>
A method specification consists of the method signature, parameter names, a
list of pre-conditions, a list of (normal) post-conditions, and a list of
throws-conditions (exceptional post-conditions):

<pre><code>
  {
    "operation": <i>method-signature</i>,
    "identifiers": <i>formal-parameters</i>,
    "pre-conditions": <i>pre-condition-list</i>,
    "post-conditions": <i>normal-post-condition-list</i>,
    "throws-conditions": <i>throws-condition-list</i>
  }
</code></pre>

<p>
where only the <code>operation</code> field is required.
</p>


<h4 id="spec-json-method-signatures">Method signatures</h4>

<p>
A method signature uniquely describes a method.  It consists of the
declaring class, method name, and parameter types.  Types are given in the
format used
by <a href="https://docs.oracle.com/javase/8/docs/api/java/lang/Class.html#getName--"><code>Class.forName()</code></a>;
for example, member classes are set off with "<code>$</code>", as
in <code>pkg.Class$InnerClass</code>.
</p>

<p>
The method <code>net.Connection.send(int)</code>
is represented as
</p>

<pre><code>
  {
    "classname": "net.Connection",
    "name": "send",
    "parameterTypes": [ "int" ]
  }
</code></pre>


<h4 id="spec-json-parameter-names">Formal parameter names</h4>

<p>
The conditions in a specification use identifiers, or variable names, to
refer to formal parameters and the result.  This part of the specification
gives the names.
For example:
</p>

<pre><code>
  {
    "parameters": [ "coded" ],
    "receiverName": "target",
    "returnName": "returnValue"
  }
</code></pre>

<p>
indicates that the single formal parameter of the method is referred to by
the name <code>coded</code>.
The receiver name may be omitted (default: <code>receiver</code>),
and the return value name may be omitted (default: <code>result</code>).
</p>


<h4 id="spec-json-conditions">Specifying conditions</h4>

<p>
The specification contains 3 lists of conditions, one for each different
type of condition.
</p>

<dl>
  <dt><i>Pre-condition</i></dt>
  <dd>
  <p>
  A <i>pre-condition</i> indicates a requirement that must be satisfied by
  the caller.  Its guard is a Boolean expression that is evaluated in the
  pre-state &mdash; that is, before a method starts to execute.  If the
  caller does not satisfy the pre-condition, then the call is invalid.
  </p>

  <p>
  To specify that the argument to a call to <code>net.Connection.send(int)</code>
  must be positive, you could write the condition
  </p>

  <pre><code>
    {
      "description": "the code must be positive",
      "guard": "coded &gt; 0"
    }
  </code></pre>

  <p>
  The condition has an optional field <code>description</code>
  that Randoop uses in comments in the generated tests.
  </p>

  <p>
  To require that the <code>Connection</code> is open and the code is
  non-negative, you could equivalently write a single
  pre-condition <code>receiver.isOpen() &amp;&amp; code &gt; 0</code> or
  two pre-conditions <code>receiver.isOpen()</code> and <code>code &gt;
  0</code>.
  </p>
  </dd>
</dl>

<dl>
  <dt><i>(Normal) Post-condition</i></dt>
  <dd>
    <p>
    A post-condition indicates a requirement that must be satisfied by the method
    implementation. A normal postcondition indicates what values the method
    returns. If the caller satisfies the method's pre-condition and the method
    returns normally (without throwing an exception), then the post-condition
    must be satisfied or else the method is buggy.
    </p>

    <p>
    You specify a normal post-condition as guard-property pair.  (A
    property is given using the same format as a guard, but a property is
    evaluated in the post-state &mdash; that is, after a method has
    finished executing.)  In the example file, the
    method <code>net.Connection.receive()</code> has the post-condition:
    </p>

  <pre><code>
    {
      "guard": "true",
      "property": "result &gt;= 0",
      "description": "returns non-negative received value"
    }
  </code></pre>

  <p>
  The guards of post-conditions are evaluated in the order that the
  post-conditions are listed.  The list
  </p>

  <pre><code>
    [
      {
        "guard": "!receiver.isOpen()",
        "property": "result == -1",
        "description": "if this is not open, return -1"
      },
      {
        "guard": "true",
        "property": "result &gt;= 0",
        "description": "otherwise, returns non-negative received value"
      }
    ]
  </code></pre>

  <p>
    indicates that the error-case should be tested first, followed by the
    general case that has the vacuous guard <code>true</code>.
  </p>

  </dd>
</dl>

<dl>
  <dt><i>Throws-condition</i></dt>
  <dd>
    <p>
    A post-condition indicates requirements that must be satisfied by the method
    implementation. A throws-condition is a post-condition that indicates an
    exception the method is expected to throw. If a call satisfies the guard of
    a throws-condition, the exception must be thrown or the method is buggy.
    </p>

    <p>
    You specify a throws-condition as a guard-exception pair.
    If a guard is satisfied, then the method is supposed to throw an exception
    of the named class, or a subclass of the named class.
    From the example file, the <code>net.Connection.open()</code> method has
    the throws-condition
    </p>

    <pre><code>
      {
        "guard": "receiver.isOpen()",
        "exception": "java.lang.IllegalStateException",
        "description": "throws IllegalStateException if the connection is already open"
      }
    </code></pre>

    <p>
    Similar to normal post-conditions, throws-conditions are given in a list.
    The list, however, is treated as a set (meaning unordered), and may contain
    duplicate guards and exceptions. A method whose behavior is specified as
    </p>

    <pre><code>
      [
        {
          "guard": "a == null",
          "exception": "java.lang.NullPointerException",
          "description": "throws NullPointerException if a is null"
        },
        {
          "guard": "i &lt; 0",
          "exception": "java.lang.IndexOutOfBoundsException",
          "description": "throws IndexOutOfBoundsException if i is negative"
        }
      ]
    </code></pre>

    <p>
    is considered as correct if, when called with <code>a==null</code> and
    <code>i==-1</code>, it throws either of the specified exceptions.
    </p>
  </dd>
</dl>


<h4 id="method-specification-evaluation-rules">Evaluation rules</h4>

<p>
Randoop classifies a test sequence according to its last method call.
</p>

<ol>
  <li>
    If the guard of any pre-condition is violated before the call, then Randoop
    classifies the method call as invalid and the sequence is discarded.
  </li>
  <li>
    If the guard of any throws-condition is satisfied before the call, the
    exception from the condition is added to a set <code>expected</code> of
    expected exceptions.  If the call throws a checked exception, the
    sequence is classified as having expected behavior if the thrown
    exception is a member of the set <code>expected</code>, or is a
    subclass of a member of <code>expected</code>, and is otherwise
    classified as error-revealing.  If the <code>expected</code> set is
    non-empty and the call terminates normally, the sequence is classified
    as error-revealing.
  </li>
  <li>
    If the guard of a normal-precondition is satisfied before the call, the
    property for the first satisfied guard is checked after the call.
    If the call terminates normally, the sequence is classified as having
    expected behavior if the property is satisfied.
    Otherwise, the sequence is classified as error-revealing.
  </li>
  <li>
    If the method is inherited, the method call is also checked against all
    specifications of overridden methods in the inheritance chain.
    If the call is invalid by any specification, the sequence is classified
    as invalid.
    If the call is error-revealing by any specification, the sequence is
    classified as error-revealing.
    Otherwise, all specifications are satisfied and the sequence has
    expected behavior.
  </li>
  <li>
    Otherwise, the sequence is classified according to the
    rules of <a href="#classifying_tests">classifying tests</a>.
  </li>
</ol>

<p>
Randoop does no check of whether the guards are exhaustive or disjoint.
</p>

<p>
Randoop ships with specifications for parts of the JDK, and these
specifications are used by default, unless you disable command-line option
<a href="#option:use-jdk-specifications"><code>--use-jdk-specifications</code></a>.
</p>


<h3 id="checkrep">Specifying representation invariant methods (such as <code>checkRep</code>)</h3>

<p>
The "representation invariant" of a class is a property that all
instances of the class must satisfy.  For example, a field might
contain a non-negative number, or two fields might contain lists of
the same length.
Sometimes, a program contains a method that checks the rep invariant,
for debugging purposes.
If the rep invariant is ever violated, the program has a bug.
</p>

<p>
By using the
<a href="https://randoop.github.io/randoop/api/randoop/CheckRep.html"><code>@CheckRep</code></a>
annotation, you can
tell Randoop which methods in your classes under test are rep
invariant methods.  Randoop will call these methods; if the method
ever fails, Randoop outputs the test as a failing test.
</p>

<p>
A method annotated with <code>@CheckRep</code> must have one of two
allowed signatures:
</p>

<ul>

<li>A public instance method with no arguments and return
type <b>boolean</b>. In this case, Randoop will interpret a return
value of <code>true</code> as the rep invariant being satisfied, and a
return value of <code>false</code> <i>or</i> an exception escaping the
method as the rep invariant being violated.
</li>

<li>A public instance method with no arguments and return
type <b>void</b>. In this case, Randoop will interpret a normal return
(no exceptions) as the rep invariant being satisfied, and an
exception escaping the method as the rep invariant being violated.
</li>

</ul>

<h2 id="covered-filter">Instrumenting classes for filtering tests on covered-classes</h2>

<p>
  Randoop generates tests that use methods, constructors, and fields of classes
  given using the <code>--testclass</code> and <code>--classlist</code> options.
  Any given test may involve one or more of the classes.
</p>

<p>
  The <a href="#option:require-covered-classes"><code>--require-covered-classes</code></a>
  option makes Randoop discard any test that doesn't use at least one of the
  specified classes.
</p>

<p>
  Suppose you only want to test class A, but its methods takes arguments of type
  B and C.  If you supply only A as a test class, Randoop cannot create
  objects of type B and C, so Randoop may be unable to call class A.  Instead,
  you can supply A, B, and C as test classes, but instruct Randoop to only
  output the classes that use A.
</p>

<p>
  Use of the <code>--require-covered-classes</code> option is unusual:  you
  probably care about testing your entire application rather than just part of
  it.  The option makes Randoop less efficient, because Randoop creates but
  discards tests.
</p>

<p>
  For the <code>--require-covered-classes</code> option to work, the classes
  must be instrumented so Randoop can determine when they are covered.  To
  instrument classes for this filter, also use
  the <code>covered-class-4.0.4.jar</code> by giving the following command-line
  option for java
</p>
<pre><code>
-javaagent:$(RANDOOP_PATH)/covered-class-4.0.4.jar
</code></pre>
<p>
  This will instrument any non-abstract constructor and method of loaded
  classes so that the use of a class can be detected.
  (The instrumentation is not done on any JDK or JUnit classes.)
  (The <code>covered-class-4.0.4.jar</code> file can be found in the
    unzipped distribution archive, or can be downloaded from the
    <a href="https://github.com/randoop/randoop/releases/latest">latest release</a>.)
</p>


<h2 id="primitives">Specifying additional primitive values</h2>

<p>
By default, Randoop uses the following pool of primitive values as
inputs to methods:
</p>

<ul>
  <li><code>byte</code>: <code>-1</code>, <code>0</code> <code>1</code>,  <code>10</code>, <code>100</code></li>
  <li><code>short</code>: <code>-1</code>, <code>0</code> <code>1</code>,  <code>10</code>, <code>100</code></li>
  <li><code>int</code>: <code>-1</code>, <code>0</code> <code>1</code>,  <code>10</code>, <code>100</code></li>
  <li><code>long</code>: <code>-1</code>, <code>0</code> <code>1</code>,  <code>10</code>, <code>100</code></li>
  <li><code>float</code>: <code>-1</code>, <code>0</code> <code>1</code>,  <code>10</code>, <code>100</code></li>
  <li><code>double</code>: <code>-1</code>, <code>0</code> <code>1</code>,  <code>10</code>, <code>100</code></li>
  <li><code>char</code>: <code>'#'</code>, <code>' '</code>, <code>'4'</code>, <code>'a'</code></li>
  <li><code>java.lang.String</code>: <code>""</code>, <code>"hi!"</code></li>
</ul>

<p>This is the initial set of <i>seed</i> values used by Randoop: in
addition to the above values, any primitive value returned at runtime
from a method call under test may be later used as input to another
method call.</p>

<p>There are two ways of specifying additional seed values to Randoop.</p>

<ul>
<li><b>Command line.</b> An easy way to specify additional seed values in
to use the <a href="#option:literals-file"><code>--literals-file</code></a>
or <a href="#option:literals-level"><code>--literals-level</code></a>
command-line option to either use literals from a file you specify or to
read literals out of the source code that Randoop is analyzing.</li>

<li><b>Programmatically.</b> You can declare a class that stores
primitive values, using the <code>@TestValue</code> annotation:

<ol>

  <li> Create a <b>public</b> class <i>C</i>, and import <code>randoop.*</code>.
  </li>

  <li> Declare one more more fields in <i>C</i> that hold the
       values you want to seed. Each field should:

    <ul>
      <li> include the <code>@TestValue</code> annotation,</li>
      <li> be declared <b><code>public</code></b> and <b><code>static</code></b>,</li>
      <li> be of a primitive (or <code>String</code>) type, or an array of primitives or <code>String</code>s, and</li>
      <li> be initialized to contain one or more seed values.</li>
    </ul>
  </li>

  <li> Include the class you created in the list of classes given to Randoop to test.</li>
</ol>

<p>Alternatively, you can simply add a <code>@TestValue</code> annotation
to a field in one of your classes under test, as long as it adheres to
the above requirements.</p>

<p>Below is an example helper class that demonstrates the use of the
@TestValue annotation. For Randoop to use the primitive values
described in the class, you would add this class to the list of
classes under test
(e.g. via the option <code>--testclass=example.TestValueExamples</code>).</p>

<pre class="code">
  package example;
  import randoop.*;

  public class TestValueExamples {

    @TestValue
    public static int i = 0;

    @TestValue
    public static boolean b = false;

    @TestValue
    public static byte by = 3;

    @TestValue
    public static char c = 'c';

    @TestValue
    public static long l = 3L;

    @TestValue
    public static float f = (float) 1.3;

    @TestValue
    public static double d = 1.4;

    @TestValue
    public static String s1 = null;

    @TestValue
    public static String s2 = "hi";

    @TestValue
    public static int[] a1 = new int[] { 1, 2, 3 };

  }
</pre>
</li>
</ul>


<h2 id="nondeterminism">Nondeterminism</h2>

<p>
Randoop is deterministic:  if you run Randoop twice using
the <a href="#option:randomseed"><code>--deterministic</code></a>
command-line argument, Randoop outputs the same tests in the same order.
</p>

<p>
If Randoop produces a different output when you run it twice, then there is
some source of nondeterminism.  To diagnose the problem, run Randoop twice
with the <a href="#option:log"><code>--log</code></a>
and <a href="#option:selection-log"><code>--selection-log</code></a>
command-line options.  Compare the logs across runs, and the first place
that they differ will help you find the nondeterminism.  The remainder of
this section gives several reasons you may discover.
</p>

<p>
If you <em>want</em> Randoop to produce different test suites,
run Randoop twice supplying
different values for the
<a href="#option:randomseed"><code>--randomseed</code></a> command-line argument.
</p>


<h3 id="nondeterminism-command-line-arguments">Timeouts and other command-line arguments enable nondeterminism</h3>

<p>
There are command-line arguments that instruct Randoop to behave
nondeterministically.
  To forbid use
of such options, pass
the <a href="#option:randomseed"><code>--deterministic</code></a>
command-line argument.
</p>

<p>
  For example, by default Randoop runs until a timeout.  Due to other
  processes running on your computer, Randoop may
  generate more or fewer tests in a given time period.
  To make Randoop deterministic, don't use the
  <a href="#option:time-limit"><code>--time-limit</code></a> command-line
  option (<code>--time-limit=100</code> is the default if run Randoop with
  no command-line arguments).  Instead, use
  a <a href="#optiongroup:Which-tests-to-output">different command-line
  argument</a> to <a href="#limiting_test_generation">limit test
  generation</a>.
</p>


<h3 id="nondeterminism-changed-program">Changes to the program or its environment</h3>

<p>
If the program or its environment changed between runs, Randoop may produce
different test suites..
</p>

<p>
Changing the JDK counts as a change to the program.
For example, consider a class
</p>
<pre>
public class Corner extends JComponent { ... }
</pre>

<p>
In JDK 7, <code>Corner</code>'s <code>getAccessibleContext</code> method is
inherited from <code>JComponent</code>.
In JDK 8, <code>Corner</code>'s <code>getAccessibleContext</code> method is
inherited from <code>java.awt.Component</code>.
Depending on the JDK in use, Randoop discovers a different set of operations,
because <code>Corner.class.getMethods()</code> returns different results
depending on the JDK.  Given different sets, Randoop may make different
choices and produce different tests.
</p>

<p>
There can be implementation changes even within a single JDK major version,
such as two different versions of JDK 8.  These differences can lead to
different Randoop outputs, or to tests that passed on one JDK
implementation but fail on another.
</p>


<h3 id="nondeterminism-in-program-under-test">Nondeterministic program under test</h3>

<p>
If the program under test is nondeterministic, Randoop may
produce different tests on different runs.  More seriously,
Randoop may produce <a href="#flaky-tests">flaky tests</a> that sometimes
pass and sometimes fail.
</p>

<p>
If the program under test is nondeterministic, you have several options:
</p>

<ol>
<li>
Change the program to be deterministic.
In addition to making the program more testable, this is likely to make the program easier to debug.
Here are some ways to eliminate nondeterminism in a sequential Java program:

<ul>
  <li>
    Hashing.  Even if your code does not call <code>hashCode()</code>
    directly, it may be nondeterministic if some <code>hashCode()</code>
    method is deterministic.
    <ul>
      <li>
	<code>Object.hashCode()</code> depends on where the object is laid
	out in memory, which depends on the operating system and on when
	the garbage collector runs.  Most classes
	should <code>equals()</code> (the default is reference equality),
	and any class that overrides <code>equals()</code> must
	override <code>hashCode()</code>, for consistency
	with <code>equals()</code>.
      </li>
      <li>
	<code>Object.toString()</code> depends
	on <code>Object.hashCode()</code>.  Most classes should
	override <code>Object.toString()</code> to give more informative
	output (and usually not to depend on the hash code).
      </li>
      <li>
	<code>Arrays.deepHashCode()</code> depends on
	on <code>Object.hashCode()</code>.
      </li>
      <li>
	For determinism, don't instantiate the <code>Object</code> class,
        as in <code>new Object()</code>; instead, use some class that overrides
	<code>Object.hashCode()</code>.  For
	example, <a href="http://plumelib.org/plume-util/api/org/plumelib/util/DeterministicObject.html">DeterministicObject</a>
	returns a number indicating the creation order of the object.
      </li>
      <li>
	Some collections have arbitrary iteration order, such
	as <code>HashMap</code> and <code>HashSet</code>.  Either sort
	their results, or replace the data structures by
	<a href="https://docs.oracle.com/javase/8/docs/api/java/util/LinkedHashMap.html"><code>LinkedHashMap</code></a>
	and
	<a href="https://docs.oracle.com/javase/8/docs/api/java/util/LinkedHashSet.html"><code>LinkedHashSet</code></a>.
      </li>
    </ul>
  </li>
  <li>
    Some APIs produce results in arbitrary order, such
    as <a href="https://docs.oracle.com/javase/8/docs/api/java/io/File.html#list--">File.list()</a>
    and <a href="https://docs.oracle.com/javase/8/docs/api/java/io/File.html#listFiles--">File.listFiles()</a>.
    Sort their results before using them.
  </li>
  <li>
    Don't call <code>new Random()</code> without an argument.  Instead, use
    (for example) <code>new Random(0)</code>.
  </li>
  <li>
    Don't use time and date functions to obtain the current time.
  </li>
</ul>
</li>

<li>
Transform the program at run time to make changes like the ones above, replacing
the method's behavior with a different implementation
(such as a deterministic one or a mock).
You can do this by using
Randoop's <a href="#replacecall">replacecall agent</a>.
</li>

<li>
Prevent Randoop from directly calling problematic methods.
Use the <a href="#option:omitmethods"><code>--omitmethods</code></a>
or <a href="#option:omitmethods-file"><code>--omitmethods-file</code></a>
command-line argument.
</li>

<li>
Instruct Randoop to attempt to discard or repair any flaky tests that it
generates.
Use the
<a href="#option:flaky-test-behavior"><code>--flaky-test-behavior</code></a>
command-line argument.
This is a last resort because Randoop may output a small test suite due to
discarding many of the generated tests.
When possible, is better to avoid generating flaky tests
rather than discarding them after generating them.
</li>
</ol>

<p>
You can also see the techniques suggested in the paper
<a href="http://homes.cs.washington.edu/~mernst/pubs/maintainable-tests-ase2011.pdf">Scaling Up Automated Test Generation</a>.
</p>


<h3 id="nondeterminism-bug-in-randoop">Nondeterminism in Randoop</h3>

<p>
If after investigating the above possibilities, you find that Randoop is
nondeterministic because of a bug in Randoop,
please <a href="#bug-reporting">report it</a> so that we can investigate
and correct the problem.
</p>


<h1 id="getting_help">Getting help</h1>

<p>You can get help on Randoop in the following ways:</p>

<ul>
<li><strong>Manual</strong>: what you are currently reading. </li>

<li><strong>Randoop's <code>help</code> command</strong>:  For help on
  usage, use Randoop's <code>help</code> command. To print Randoop's main help message, run:

<pre class="code">java -classpath $(RANDOOP_JAR) randoop.main.Main help</pre>

To print help for a command (such as <code>gentests</code> or <code>minimize</code>), supply it:

<pre class="code">
java -classpath $(RANDOOP_JAR) randoop.main.Main help gentests
</pre>

To also include unpublicized (due to being experimental or unsupported)
 options for a command, use the <code>--unpub</code> flag:

<pre class="code">
java -classpath $(RANDOOP_JAR) randoop.main.Main help --unpub gentests
</pre>


</li>
<li><strong>Mailing list</strong>: If you don't find your question answered,
  email either <code>randoop-discuss@googlegroups.com</code> or
  <code>randoop-developers@googlegroups.com</code> (never both) with your
  question.
  If your question relates to an execution of Randoop, be sure to give enough
  information to reproduce the execution; see the instructions for
  <a href="#bug-reporting">submitting a bug report</a>.
</li>
<li><strong>Bug reporting</strong>: If
  you have discovered a problem with Randoop, we would like to fix it.
  Please see the instructions for <a href="#bug-reporting">submitting
  a bug report</a>.
</li>
</ul>


<h2 id="troubleshooting">Troubleshooting</h2>

<h3 id="cannot-find-main">Randoop does not run</h3>

<p>
  If the command to run Randoop has the output
</p>
<pre>
Cannot find or load randoop.main.Main
</pre>
<p>
then Randoop is not properly included in the classpath.
One possibility is that you have included the Randoop jar file in the path
specified by the <code>CLASSPATH</code> variable, but have given the location of
the classes-under-test with the <code>-classpath</code> option at the command line.
In this case, the <code>java</code> command will only use the classpath from
<code>-classpath</code>.
</p>

<p>
It is recommended that both Randoop and the classes under test be included as
the argument to the <code>-classpath</code> option to the <code>java</code> command.
It only makes sense to set <code>CLASSPATH</code> to run Randoop if the location
of classes-under-test will be the same each time you run it.
See the Java Tutorial on
<a href="https://docs.oracle.com/javase/tutorial/essential/environment/paths.html">path and classpaths</a>.
</p>

<p>
  If the command to run Randoop has the output
</p>
<pre>
Cannot find the Java compiler. Check that classpath includes tools.jar
</pre>
<p>
  then there is a problem with your Java installation.
  You perhaps have the JRE on your path before the JDK.
  Ensure that <code>JAVA_HOME</code> appears at the <em>front</em> of your path.
  If you run the Windows operating system, see the
  <a href="https://douglascayers.com/2015/05/30/how-to-set-custom-java-path-after-installing-jdk-8/">instructions for setting a custom Java path after installing JDK 8</a>.
  Another possible cause of the problem is using Java 9; Randoop currently
  only runs under a Java 7 or Java 8 JVM.
</p>


<h3 id="no-class-found">Randoop cannot find class-under-test</h3>

<p>
  If when Randoop is run, something like the following is output
</p>
<pre>
No class found for type name "example.ExampleClass"
</pre>
<p>
  then the classes under test are not in the classpath.
  The most likely case is that you have not included the path to these classes.
  Otherwise, the classpath is not given properly.
</p>

<p>
  If you are running Randoop on Windows, parts of the classpath should be
  separated by a semi-colon ";" instead of the colon ":" shown in the examples
  in this document.
  See the Java Tutorial on
  <a href="https://docs.oracle.com/javase/tutorial/essential/environment/paths.html">paths and classpaths</a>
  for platform-specific information on paths.
</p>


<h3 id="not-enough-tests-created">Randoop does not create enough tests, or creates no tests</h3>

<p>
if Randoop's generated tests do not cover some part of your code (or if
Randoop outputs "No tests were created. No JUnit class created."), then you
need to change Randoop's parameters and re-run it.  Spending just a little
bit of effort may have a big impact on the quality of Randoop's output.
</p>

<p>
Consider some specific method that Randoop does not call, and determine why
Randoop does not call that method.  Run Randoop
with <a href="#optiongroup:Logging,-notifications,-and-troubleshooting-Randoop">logging
enabled</a>.  Here is an incomplete list of possible problems and
solutions:
</p>
<ul>
  <li>
    Randoop never tries to call the method.  You should run Randoop with a
    larger timeout, or run Randoop with fewer classes, or exclude some
    classes or methods from consideration.  You might also
    <a href="#nontermination">avoid using
    <code>--usethreads</code></a>, which can make Randoop run very slowly.
  </li>
  <li>
    Randoop tries to call the method, but is unable to create inputs.
    You should give Randoop more classes to analyze.
  </li>
  <li>
    Randoop calls the method, but is unable to create valid/useful inputs.
    You should investigate why Randoop is unable to create the needed
    inputs.  Maybe you need to give Randoop more classes to analyze, or
    provide <a href="#primitives">additional primitive values</a>.
  </li>
</ul>

<p id="no-input-generation"> <!-- short id to keep the full URL on one line -->
If Randoop gets stuck, it outputs
"*** Randoop has spent over 10 seconds executing the following test.",
but it does not output any tests.
Randoop creates and executes one test at a time, so
a long-running sequence will prevent Randoop from creating new tests.
Two possible reasons for a long-running test are:
</p>
<ul>
  <li>Randoop is executing a test that contains nonterminating behavior,
    or that takes very long to execute.

    <p>
    The best solution is to determine the long-running method, then
    fix it (if it is buggy) or exclude Randoop from calling it.
    Here are ways to determine which method took a long time to execute:
    </p>
    <ul>
      <li>Examine the stack traces that Randoop prints.</li>
      <li>Examine the test that Randoop was running.</li>
      <li>Run the test that Randoop was running.</li>
      <li>Run Randoop with command-line options
	<code>--usethreads --log=randoop.log</code>,
	and examine the logs, which report which methods were terminated
	because they ran for too long.
      </li>
    </ul>

    <p>
    Another possibility is to run Randoop with the command-line option
    <a href="#option:usethreads"><code>--usethreads=true</code></a>,
    without fixing the method or excluding it from Randoop.
    </p>
  </li>
  <li>
    Java has run out of memory and is thrashing.
    This explanation is likely if Randoop had become progressively slower
    before getting stuck; examine Randoop's progress output to see if this
    is the case.
    Give Java more memory by running <code>java</code> with,
    say, <code>-Xmx3000m</code>.
  </li>
</ul>


<h3 id="nontermination">Randoop does not terminate</h3>

<p>
When Randoop does not terminate, that is usually because Randoop is creating
tests that do not terminate (or that execute for a very long time).
Here are three things you can do.
</p>
<ul>
  <li>
    Determine the test that is currently executing.  Use
    the <a href="#option:usethreads"><code>--log=filename</code></a>
    command-line option, and the currently-executing test should be at the
    end of the file.
  </li>
  <li>
    Determine which calls are executing by examining the stack trace.
    Use the <a
    href="https://docs.oracle.com/javase/8/docs/technotes/tools/windows/jstack.html"><code>jstack</code></a>
    command, which you can run as <code>jstack <em>pid</em></code>.
    Get the process id by running <code>jcmd</code>.
    (On Unix you can also type <code>Ctrl-\</code>; that is, hold down the
    Control key, then press the Backslash key.)  If the same methods appear
    in multiple such stack traces, then you
    can <a href="#specifying-methods">exclude them from consideration by
    Randoop</a> or <a href="#replacecall">prevent the JVM from calling the
    method</a>.
  </li>
  <li>
    Run Randoop with the command-line option
    <a href="#option:usethreads"><code>--usethreads=true</code></a>.
    This will cause Randoop to discard tests in
    which any directly-called method takes
    <a href="#option:usethreads"><code>too long</code></a> to run.
  </li>
</ul>

<p>
If you cannot fix the problem that causes the long execution, you might
want to <a href="#option:omitmethods">exclude the method</a> from testing.
</p>


<h3 id="different-output">Randoop produces different output on different runs</h3>

<p>
See the manual section on <a href="#nondeterminism">nondeterminism</a>.
</p>


<h3 id="flaky-tests">Randoop stopped because of a flaky test</h3>

<p>
A test is <i>flaky</i> if it behaves differently on different executions.
</p>

<!--
<p>
Randoop extends previously-generated tests by adding new method calls to them.
If, in the new longer test, one of the embedded subtests throws an exception
(even though when previously run on its own, the subtest passed),
then we say the test is <i>flaky</i>.
</p>
-->

<p>
There are two main reasons for flaky tests.  One is global side effects:  a
Randoop-generated test might call a method that sets a static field or
creates/deletes a file.  (Calling Randoop on a method that side-effects
local state, such as a field of the receiver or of an argument, is fine.)
Another reason is nondeterminism:  the program under test might behave
differently on different runs.  Such behaviors are not appropriate for in
unit tests, so you should not call Randoop on such methods.
</p>

<p>
If Randoop encounters a flaky test, Randoop halts so that you
can <a href="#nondeterminism-in-program-under-test">correct your invocation
of Randoop</a>.
</p>

<p>
If you find a flaky test that does not result from side effects or
nondeterminism in the program, then please help us improve Randoop by
submitting an issue via the
<a href="https://github.com/randoop/randoop/issues" rel="nofollow">issue
tracker</a>.
<!-- True, but doesn't add much to the manual.
(Randoop already discards any test with a flaky occurrence of an
<code>OutOfMemoryError</code> or <code>StackOverflowError</code> as invalid.
Additional information can help us find other heuristics that avoid generating
flaky tests, or improve this documentation.)
-->
</p>


<h3 id="regression-tests-do-not-pass">Randoop produces a regression test suite that does not pass</h3>

<p>
Randoop outputs regression tests that passed during test generation.  If
the regression tests fail when you run them, they are said to be flaky.
This is due to nondeterminism in the program under test.
See the manual section on <a href="#nondeterminism">nondeterminism</a>.
</p>


<h3 id="dependent-tests">Tests behave differently in isolation or when reordered</h3>

<p>
Another symptom of calling Randoop on methods that have global side effects, in
addition to <a href="#flaky-tests">flaky tests</a>, is
<a href="http://homes.cs.washington.edu/~mernst/pubs/test-independence-issta2014-abstract.html">dependent
tests</a>:  tests that behave differently depending on whether some other
test has already run.  For instance, test B might succeed if run after test
A, but fail if run on its own.
</p>

<p>
You can either always run Randoop's generated tests in the same order
(without performing test selection, prioritization, or parallelization),
or you can avoid calling Randoop on methods with global side effects as
described in the section on <a href="#flaky-tests">flaky tests</a>.
</p>

<p>
Another possible symptom is that if you run Randoop's tests and then your
original test suite, the original test suite might fail because of side
effects performed by Randoop's tests.
To avoid this problem, you can run Randoop's tests in a separate JVM, or
run Randoop's tests last, or avoid calling Randoop on methods with global
side effects as described in the section on <a href="#flaky-tests">flaky
tests</a>.
</p>


<!-- <h1 id="faq">FAQ: Frequently Asked Questions (and common problems)</h1> -->
<!-- <h2 id="q1">How do I determine what "helper" classes to add?</h2> -->
<!-- <h2 id="q2">Randoop generates many tests that look similar</h2> -->
<!-- <h2 id="q3">Randoop does not output any tests</h2> -->
<!-- <h2 id="q3">Randoop is hanging</h2> -->


<h2 id="bug-reporting">Reporting a bug to the issue tracker</h2>

<p>
  If
  you have discovered a problem with Randoop, we would like to fix it.
  Please submit an issue to the
  <a href="https://github.com/randoop/randoop/issues"
  rel="nofollow">issue tracker</a>.
</p>

<p>
  You should include enough information to
  enable the Randoop developers to reproduce the problem, which will make
  it easier for them to diagnose the problem, fix Randoop, and verify the
  fix.  This generally includes
</p>
  <ul>
    <li>the version of Randoop (please use the most recent released version,
      or the current version from the
      <a href="https://github.com/randoop/randoop">GitHub version control repository</a>),</li>
    <li>the exact commands you ran (please use the <code>-ea</code> option to
       <code>java</code> when running Randoop, which makes diagnosis easier),</li>
    <li>the complete output of the commands, and</li>
    <li>all the files that are necessary to run the commands.</li>
  </ul>

<p>
  Never submit just a screenshot or image of your computer screen.
  Instead, cut-and-paste the text of your command and its output.  The text
  is easier to read, is searchable, and does not require transcribing from
  a screenshot in order to reproduce.
</p>

<p>
  If you encountered the problem while using the Maven plug-in,
  then please reproduce the problem from the command line, to help the
  Randoop developers find the underlying bug (or to isolate the problem to the plug-in).
</p>


<h1 id="credits">Credits</h1>

<p>
The following individuals have contributed code to Randoop:
Ayman Abdelghany,
Michael Ernst,
Waylon Huang,
Laura Inozemtseva,
Ren&eacute; Just,
Peter Kalauskas,
Ben Keller,
Carlos Pacheco,
Jeff Perkins,
Mark Roberts,
Casey Xing,
Sai Zhang.
</p>

<p>
  The feedback of Randoop users has been very valuable.
  <!-- We are particularly grateful to
     ...
  Many others have also been generous with their feedback,
  for which we are also grateful.
  -->
</p>

<p>
If your name has been inadvertently omitted from this section,
please let us know so we can correct the oversight.
</p>


</body>
</html>

<!--  LocalWords:  Randoop's checkRep addFirst TreeSet ClassCastException util nullary CheckRep ExecutionVisitor LinkedHashMap LinkedHashSet HashMap HashSet listFiles hamcrest JUNITPATH cp suitepath suiteclasspath testsuitetimeout verboseminimizer Xbootclasspath AWT replacecall org gradle awt subpackages RandoopMappedCalls pre test1 o1 t1 s1 ErrorTest0 Zaplatynski test10 var0 var1 var2 c' s2 a1 Xing InputTestSuiteMinimized mypackage mysubpackage
 -->
<!--  LocalWords:  synchronizedSet ProjectIdeas randoop classpath gentests txt
 -->
<!--  LocalWords:  usethreads testclass classlist myclasses hashcode
 -->
<!--  LocalWords:  RandoopTest hashCode NullPointerException Throwable boolean
 -->
<!--  LocalWords:  assertTrue javaagent regex arg TestValue TestValueExamples
 -->
<!--  LocalWords:  args gentest methodlist init inputlimit outputlimit maxsize
 -->
<!--  LocalWords:  maxlen testsperfile junit classname dir randomseed java ABB
 -->
<!--  LocalWords:  filewriter nonterminating omitmethods ea int TODO KB comm Dx
 -->
<!--  LocalWords:  Ctrl var regexp standalone JUnit JDK LinkedList API runtime
 -->
<!--  LocalWords:  enum NullPointerExceptions AssertionErrors dont nonexec JVM
 -->
<!--  LocalWords:  mem stdout stderr componentfile ser GZIPPED gz plugin covmap
 -->
<!--  LocalWords:  progressdisplay progressinterval filename cov ints expfile
 -->
<!--  LocalWords:  subsequences online unpub javac TypeN postcondition jarpath
 -->
<!--  LocalWords:  oom Xmx jdk OperationSpecification subtest minimizer
 -->
<!--  LocalWords:  ErrorTest RegressionTest sgn DeterministicObject
 -->
<!--  LocalWords:  npe subtests AssertionError basename myclasspath
 -->
<!--  LocalWords:  Comparator sof toradocu JSON Param unpublicized JRE Ren
 -->
<!--  LocalWords:  classpaths ExampleClass Ayman Abdelghany Waylon lang
 -->
<!--  LocalWords:  Inozemtseva Kalauskas Xmx3000m sourcepath
 -->
<!--  LocalWords:  JUnitCore ncdf attemptedLimit
 -->
<!--  LocalWords:  generatedLimit outputLimit progressintervalmillis
 -->
<!--  LocalWords:  progressintervalsteps minimizetimeout JComponent
 -->
<!--  LocalWords:  getAccessibleContext getMethods searchable
 --><|MERGE_RESOLUTION|>--- conflicted
+++ resolved
@@ -1118,11 +1118,7 @@
   <li><b>CLASS</b> A literal for a given class is used as input only to methods of that class.
   <li><b>PACKAGE</b> A literal is used as input to methods of any classes in the same package.
   <li><b>CLASS_OR_ALL</b> a literal for a given class is used as input only to methods of that class with probability
-<<<<<<< HEAD
- <code>--p-const</code>, otherwise each literal is used as input to any method under test
-=======
  <code>--p-const</code>, otherwise each literal is used as input to any method under test.
->>>>>>> 1041a3c4
   <li><b>ALL</b> Each literal is used as input to any method under test.
 </ul>
 
