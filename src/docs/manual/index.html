--- conflicted
+++ resolved
@@ -1282,14 +1282,12 @@
              Maximum length of strings in generated tests, including in assertions. Strings longer than 65KB
  (or about 10,000 characters) may be rejected by the Java compiler, according to the Java
  Virtual Machine specification. [default: 1000]
-<<<<<<< HEAD
             <li id="option:demand-driven"><b>--demand-driven=</b><i>boolean</i>.
              Constructs missing inputs on demand. By default, when calling a method, Randoop uses as
  arguments whatever values Randoop has already generated. This may prevent Randoop from calling
  a method, if Randoop has not yet generated any values of the appropriate type or if the user
  did not specify that type on the command line. With demand-driven input creation, Randoop
  immediately attempts to construct inputs for the method under test. [default: false]
-=======
             <li id="option:cast-to-run-time-type"><b>--cast-to-run-time-type=</b><i>boolean</i>.
              The "Elephant Brain" feature from the GRT paper manages method sequences (to create inputs) in
  <code>randoop.sequence.SequenceCollection</code> using the exact types obtained at runtime. When
@@ -1297,7 +1295,6 @@
  with its dynamic type. If the dynamic type (the run-time class) is a subtype of the static
  type, it adds explicit type casts to the dynamic type. This allows creation of input objects
  that cannot be created using static type information alone. [default: false]
->>>>>>> a27ad8e0
       </ul>
   <li id="optiongroup:Varying-the-nature-of-generated-tests">Varying the nature of generated tests
       <ul>
