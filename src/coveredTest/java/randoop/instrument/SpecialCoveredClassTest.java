--- conflicted
+++ resolved
@@ -108,14 +108,9 @@
             sideEffectFreeMethods,
             new GenInputsAbstract.Limits(),
             componentMgr,
-<<<<<<< HEAD
-            /*stopper=*/ null,
-            listenerMgr,
+            /* stopper= */ null,
             operationModel.getClassTypes().size(),
             operationModel.getLiteralTermFrequency(),
-=======
-            /* stopper= */ null,
->>>>>>> 4c295dca
             operationModel.getClassTypes());
     GenTests genTests = new GenTests();
 
