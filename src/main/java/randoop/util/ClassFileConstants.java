--- conflicted
+++ resolved
@@ -43,11 +43,7 @@
 import randoop.types.JavaTypes;
 
 // Implementation notes:  All string, float, and double constants are in
-<<<<<<< HEAD
 // the constant table.  Integer constants less that 64K are in the code.
-=======
-// the constant table.  Integer constants less than 64K are in the code.
->>>>>>> dee50207
 // There are also special opcodes to push values from -1 to 5.  This code
 // does not include them, but it would be easy to add them.  This code also
 // does not include class literals as constants.
@@ -689,17 +685,6 @@
    */
   public static Set<NonreceiverTerm> getNonreceiverTerms(Class<?> c) {
     ConstantSet cs = getConstants(c.getName());
-    return toNonreceiverTerms(cs);
-  }
-
-  /**
-   * Return the set of NonreceiverTerms converted from constants for the given class.
-   *
-   * @param c the class
-   * @return a set of Nonreceiver terms for the given class
-   */
-  public static Set<NonreceiverTerm> getNonreceiverTerms(Class<?> c) {
-    ConstantSet cs = getConstants(c.getName());
     return constantSetToNonreceiverTerms(cs);
   }
 
@@ -718,12 +703,8 @@
   }
 
   /**
-<<<<<<< HEAD
-   * Add the constants in a ConstantSet to the given map.
-=======
    * Add all constant values from the given ConstantSet as NonreceiverTerms to their corresponding
    * class in the given map.
->>>>>>> dee50207
    *
    * @param cs the constant set
    * @param map the map to add to
@@ -735,11 +716,7 @@
     } catch (ClassNotFoundException | NoClassDefFoundError e) {
       throw new Error("Class " + cs.classname + " not found on the classpath.");
     }
-<<<<<<< HEAD
-    map.addAll(clazz, toNonreceiverTerms(cs));
-=======
     map.addAll(clazz, constantSetToNonreceiverTerms(cs));
->>>>>>> dee50207
   }
 
   /**
@@ -748,11 +725,7 @@
    * @param cs the ConstantSet
    * @return a set of NonreceiverTerms
    */
-<<<<<<< HEAD
-  public static Set<NonreceiverTerm> toNonreceiverTerms(ConstantSet cs) {
-=======
   private static Set<NonreceiverTerm> constantSetToNonreceiverTerms(ConstantSet cs) {
->>>>>>> dee50207
     Set<NonreceiverTerm> result = new HashSet<>();
     for (Integer x : cs.ints) {
       result.add(new NonreceiverTerm(JavaTypes.INT_TYPE, x));
