package randoop.util;

import java.io.IOException;
import java.io.InputStream;
import java.util.Collection;
<<<<<<< HEAD
import java.util.HashMap;
import java.util.Map;
=======
import java.util.HashSet;
>>>>>>> 0a976bcf
import java.util.Set;
import java.util.StringJoiner;
import java.util.TreeSet;
import org.apache.bcel.Const;
import org.apache.bcel.classfile.ClassParser;
import org.apache.bcel.classfile.Constant;
import org.apache.bcel.classfile.ConstantClass;
import org.apache.bcel.classfile.ConstantDouble;
import org.apache.bcel.classfile.ConstantFieldref;
import org.apache.bcel.classfile.ConstantFloat;
import org.apache.bcel.classfile.ConstantInteger;
import org.apache.bcel.classfile.ConstantInterfaceMethodref;
import org.apache.bcel.classfile.ConstantInvokeDynamic;
import org.apache.bcel.classfile.ConstantLong;
import org.apache.bcel.classfile.ConstantMethodHandle;
import org.apache.bcel.classfile.ConstantMethodType;
import org.apache.bcel.classfile.ConstantMethodref;
import org.apache.bcel.classfile.ConstantNameAndType;
import org.apache.bcel.classfile.ConstantPool;
import org.apache.bcel.classfile.ConstantString;
import org.apache.bcel.classfile.ConstantUtf8;
import org.apache.bcel.classfile.JavaClass;
import org.apache.bcel.classfile.Method;
import org.apache.bcel.generic.ClassGen;
import org.apache.bcel.generic.ConstantPoolGen;
import org.apache.bcel.generic.ConstantPushInstruction;
import org.apache.bcel.generic.Instruction;
import org.apache.bcel.generic.InstructionList;
import org.apache.bcel.generic.LDC;
import org.apache.bcel.generic.LDC2_W;
import org.apache.bcel.generic.LDC_W;
import org.apache.bcel.generic.MethodGen;
import org.apache.bcel.util.ClassPath;
import org.checkerframework.checker.signature.qual.ClassGetName;
import org.plumelib.util.CollectionsPlume;
import randoop.main.RandoopBug;
import randoop.operation.NonreceiverTerm;
import randoop.reflection.TypeNames;
import randoop.types.JavaTypes;

// Implementation notes:  All string, float, and double constants are in the
// the constant table.  Integer constants less that 64K are in the code.
// There are also special opcodes to push values from -1 to 5.  This code
// does not include them, but it would be easy to add them.  This code also
// does not include class literals as constants.
// It would be possible to determine the method with the constant if you
// wanted finer-grained information about where the constants were used.

/**
 * Reads literals from a class file, including from the constant pool and from bytecodes that take
 * immediate arguments.
 */
public class ClassFileConstants {

  // Some test values when this class file is used as input.
  // Byte, int, short, and char values are all stored in the .class file as int.
  static byte bb = 23;
  static double d = 35.3;
  static float f = 3.0f;
  static int ii = 20;
  static long ll = 200000;
  static short s = 32000;
  static char c = 'a';

  public static class ConstantSet {
    public @ClassGetName String classname;
    public Set<Integer> ints = new TreeSet<>();
    public Set<Long> longs = new TreeSet<>();
    public Set<Float> floats = new TreeSet<>();
    public Set<Double> doubles = new TreeSet<>();
    public Set<String> strings = new TreeSet<>();
<<<<<<< HEAD
    /** Values that are non-receiver terms. */
    public Set<Class<?>> classes = new TreeSet<>();
=======
    public Set<Class<?>> classes = new HashSet<>();
>>>>>>> 0a976bcf

    /**
     * Map from a literal to its frequency. The frequency of a literal is the number of uses of the
     * literal in the byte code of the class.
     */
    public final Map<Object, Integer> constantToFrequency = new HashMap<>();

    @Override
    public String toString() {
      StringJoiner sb = new StringJoiner(randoop.Globals.lineSep);

      sb.add("START CLASSLITERALS for " + classname);
      for (int x : ints) {
        sb.add("int:" + x);
      }
      for (long x : longs) {
        sb.add("long:" + x);
      }
      for (float x : floats) {
        sb.add("float:" + x);
      }
      for (double x : doubles) {
        sb.add("double:" + x);
      }
      for (String x : strings) {
        sb.add("String:\"" + x + "\"");
      }
      for (Class<?> x : classes) {
        sb.add("Class:" + x);
      }
      sb.add("%nEND CLASSLITERALS for " + classname);

<<<<<<< HEAD
      for (Object term : constantToFrequency.keySet()) {
        System.out.println("Term " + term + " has a frequency of " + constantToFrequency.get(term));
      }
      System.out.println("End term frequencies");

      return baos.toString();
=======
      return sb.toString();
>>>>>>> 0a976bcf
    }
  }

  /**
   * A simple driver program that prints output literals file format.
   *
   * @param args the command line arguments
   * @throws IOException if an error occurs in writing the constants
   * @see randoop.reflection.LiteralFileReader
   */
  public static void main(String[] args) throws IOException {
    for (String classname : args) {
      System.out.println(getConstants(classname));
    }
  }

  /**
   * Returns all the constants found in the given class.
   *
   * @param classname the name of the type
   * @return the set of constants of the given type
   * @see #getConstants(String,ConstantSet)
   */
  public static ConstantSet getConstants(String classname) {
    ConstantSet result = new ConstantSet();
    getConstants(classname, result);
    return result;
  }

  /**
   * Adds all the constants found in the given class into the given ConstantSet, and returns it.
   *
   * @param classname the name of the type
   * @param result the set of constants to which constants are added
   * @return the set of constants with new constants of given type added
   * @see #getConstants(String)
   */
  public static ConstantSet getConstants(String classname, ConstantSet result) {

    String classfileBase = classname.replace('.', '/');
    ClassParser cp;
    JavaClass jc;
    try (InputStream is = ClassPath.SYSTEM_CLASS_PATH.getInputStream(classfileBase, ".class")) {
      cp = new ClassParser(is, classname);
      jc = cp.parse();
    } catch (java.io.IOException e) {
      throw new Error("IOException while reading '" + classname + "': " + e.getMessage());
    }
    @SuppressWarnings("signature") // BCEL's JavaClass is not annotated for the Signature Checker
    @ClassGetName String resultClassname = jc.getClassName();
    result.classname = resultClassname;

    // Get all of the constants from the classfile's constant pool.
    ConstantPool constant_pool = jc.getConstantPool();
    for (Constant c : constant_pool.getConstantPool()) {
      // System.out.printf ("*Constant = %s%n", c);
      if (c == null
          || c instanceof ConstantClass
          || c instanceof ConstantFieldref
          || c instanceof ConstantInterfaceMethodref
          || c instanceof ConstantMethodref
          || c instanceof ConstantNameAndType
          || c instanceof ConstantMethodHandle
          || c instanceof ConstantMethodType
          || c instanceof ConstantInvokeDynamic
          || c instanceof ConstantUtf8) {
        continue;
      }
      if (c instanceof ConstantString) {
        result.strings.add((String) ((ConstantString) c).getConstantValue(constant_pool));
      } else if (c instanceof ConstantDouble) {
        result.doubles.add((Double) ((ConstantDouble) c).getConstantValue(constant_pool));
      } else if (c instanceof ConstantFloat) {
        result.floats.add((Float) ((ConstantFloat) c).getConstantValue(constant_pool));
      } else if (c instanceof ConstantInteger) {
        result.ints.add((Integer) ((ConstantInteger) c).getConstantValue(constant_pool));
      } else if (c instanceof ConstantLong) {
        result.longs.add((Long) ((ConstantLong) c).getConstantValue(constant_pool));
      } else {
        throw new RuntimeException("Unrecognized constant of type " + c.getClass() + ": " + c);
      }
    }

    ClassGen gen = new ClassGen(jc);
    ConstantPoolGen pool = gen.getConstantPool();

    // Process the code in each method looking for literals
    for (Method m : jc.getMethods()) {
      @SuppressWarnings("signature") // BCEL's JavaClass is not annotated for the Signature Checker
      MethodGen mg = new MethodGen(m, jc.getClassName(), pool);
      InstructionList il = mg.getInstructionList();
      if (il != null) {
        for (Instruction inst : il.getInstructions()) {
          switch (inst.getOpcode()) {

              // Compare two objects, no literals
            case Const.IF_ACMPEQ:
            case Const.IF_ACMPNE:
              break;

              // These instructions compare the integer on the top of the stack
              // to zero. There are no literals here (except 0).
            case Const.IFEQ:
            case Const.IFNE:
            case Const.IFLT:
            case Const.IFGE:
            case Const.IFGT:
            case Const.IFLE:
              {
                break;
              }

              // InstanceOf pushes either 0 or 1 on the stack depending on
              // whether
              // the object on top of stack is of the specified type.
              // If were interested in class literals, this would be interesting
            case Const.INSTANCEOF:
              break;

              // Duplicates the item on the top of stack. No literal.
            case Const.DUP:
              {
                break;
              }

              // Duplicates the item on the top of the stack and inserts it 2
              // values down in the stack. No literals
            case Const.DUP_X1:
              {
                break;
              }

              // Duplicates either the top 2 category 1 values or a single
              // category 2 value and inserts it 2 or 3 values down on the
              // stack.
            case Const.DUP2_X1:
              {
                break;
              }

              // Duplicate either one category 2 value or two category 1 values.
            case Const.DUP2:
              {
                break;
              }

              // Dup the category 1 value on the top of the stack and insert it
              // either
              // two or three values down on the stack.
            case Const.DUP_X2:
              {
                break;
              }

            case Const.DUP2_X2:
              {
                break;
              }

              // Pop instructions discard the top of the stack.
            case Const.POP:
              {
                break;
              }

              // Pops either the top 2 category 1 values or a single category 2
              // value
              // from the top of the stack.
            case Const.POP2:
              {
                break;
              }

              // Swaps the two category 1 types on the top of the stack.
            case Const.SWAP:
              {
                break;
              }

              // Compares two integers on the stack
            case Const.IF_ICMPEQ:
            case Const.IF_ICMPGE:
            case Const.IF_ICMPGT:
            case Const.IF_ICMPLE:
            case Const.IF_ICMPLT:
            case Const.IF_ICMPNE:
              {
                break;
              }

              // Get the value of a field
            case Const.GETFIELD:
              {
                break;
              }

              // stores the top of stack into a field
            case Const.PUTFIELD:
              {
                break;
              }

              // Pushes the value of a static field on the stack
            case Const.GETSTATIC:
              {
                break;
              }

              // Pops a value off of the stack into a static field
            case Const.PUTSTATIC:
              {
                break;
              }

              // pushes a local onto the stack
            case Const.DLOAD:
            case Const.DLOAD_0:
            case Const.DLOAD_1:
            case Const.DLOAD_2:
            case Const.DLOAD_3:
            case Const.FLOAD:
            case Const.FLOAD_0:
            case Const.FLOAD_1:
            case Const.FLOAD_2:
            case Const.FLOAD_3:
            case Const.ILOAD:
            case Const.ILOAD_0:
            case Const.ILOAD_1:
            case Const.ILOAD_2:
            case Const.ILOAD_3:
            case Const.LLOAD:
            case Const.LLOAD_0:
            case Const.LLOAD_1:
            case Const.LLOAD_2:
            case Const.LLOAD_3:
              {
                break;
              }

              // Pops a value off of the stack into a local
            case Const.DSTORE:
            case Const.DSTORE_0:
            case Const.DSTORE_1:
            case Const.DSTORE_2:
            case Const.DSTORE_3:
            case Const.FSTORE:
            case Const.FSTORE_0:
            case Const.FSTORE_1:
            case Const.FSTORE_2:
            case Const.FSTORE_3:
            case Const.ISTORE:
            case Const.ISTORE_0:
            case Const.ISTORE_1:
            case Const.ISTORE_2:
            case Const.ISTORE_3:
            case Const.LSTORE:
            case Const.LSTORE_0:
            case Const.LSTORE_1:
            case Const.LSTORE_2:
            case Const.LSTORE_3:
              {
                break;
              }

              // Push a value from the constant pool. We'll get these
              // values when processing the constant pool itself.
            case Const.LDC:
              {
                LDC ldc = (LDC) inst;
                Object term = getConstantValue(jc.getConstantPool(), ldc.getIndex());
                if (term != null) {
                  CollectionsPlume.incrementMap(result.constantToFrequency, term);
                }
                break;
              }
            case Const.LDC_W:
              {
                LDC_W ldc_w = (LDC_W) inst;
                Object term = getConstantValue(jc.getConstantPool(), ldc_w.getIndex());
                if (term != null) {
                  CollectionsPlume.incrementMap(result.constantToFrequency, term);
                }
                break;
              }
            case Const.LDC2_W:
              {
                LDC2_W ldc2_w = (LDC2_W) inst;
                Object term = getConstantValue(jc.getConstantPool(), ldc2_w.getIndex());
                if (term != null) {
                  CollectionsPlume.incrementMap(result.constantToFrequency, term);
                }
                break;
              }

              // Push the length of an array on the stack
            case Const.ARRAYLENGTH:
              {
                break;
              }

              // Push small constants (-1..5) on the stack.
            case Const.DCONST_0:
              doubleConstant(Double.valueOf(0), result);
              break;
            case Const.DCONST_1:
              doubleConstant(Double.valueOf(1), result);
              break;
            case Const.FCONST_0:
              floatConstant(Float.valueOf(0), result);
              break;
            case Const.FCONST_1:
              floatConstant(Float.valueOf(1), result);
              break;
            case Const.FCONST_2:
              floatConstant(Float.valueOf(2), result);
              break;
            case Const.ICONST_0:
              integerConstant(Integer.valueOf(0), result);
              break;
            case Const.ICONST_1:
              integerConstant(Integer.valueOf(1), result);
              break;
            case Const.ICONST_2:
              integerConstant(Integer.valueOf(2), result);
              break;
            case Const.ICONST_3:
              integerConstant(Integer.valueOf(3), result);
              break;
            case Const.ICONST_4:
              integerConstant(Integer.valueOf(4), result);
              break;
            case Const.ICONST_5:
              integerConstant(Integer.valueOf(5), result);
              break;
            case Const.ICONST_M1:
              integerConstant(Integer.valueOf(-1), result);
              break;
            case Const.LCONST_0:
              longConstant(Long.valueOf(0), result);
              break;
            case Const.LCONST_1:
              longConstant(Long.valueOf(1), result);
              break;

            case Const.BIPUSH:
            case Const.SIPUSH:
              ConstantPushInstruction cpi = (ConstantPushInstruction) inst;
              integerConstant((Integer) cpi.getValue(), result);
              break;

              // Primitive Binary operators.
            case Const.DADD:
            case Const.DCMPG:
            case Const.DCMPL:
            case Const.DDIV:
            case Const.DMUL:
            case Const.DREM:
            case Const.DSUB:
            case Const.FADD:
            case Const.FCMPG:
            case Const.FCMPL:
            case Const.FDIV:
            case Const.FMUL:
            case Const.FREM:
            case Const.FSUB:
            case Const.IADD:
            case Const.IAND:
            case Const.IDIV:
            case Const.IMUL:
            case Const.IOR:
            case Const.IREM:
            case Const.ISHL:
            case Const.ISHR:
            case Const.ISUB:
            case Const.IUSHR:
            case Const.IXOR:
            case Const.LADD:
            case Const.LAND:
            case Const.LCMP:
            case Const.LDIV:
            case Const.LMUL:
            case Const.LOR:
            case Const.LREM:
            case Const.LSHL:
            case Const.LSHR:
            case Const.LSUB:
            case Const.LUSHR:
            case Const.LXOR:
              break;

            case Const.LOOKUPSWITCH:
            case Const.TABLESWITCH:
              break;

            case Const.ANEWARRAY:
            case Const.NEWARRAY:
              {
                break;
              }

            case Const.MULTIANEWARRAY:
              {
                break;
              }

              // push the value at an index in an array
            case Const.AALOAD:
            case Const.BALOAD:
            case Const.CALOAD:
            case Const.DALOAD:
            case Const.FALOAD:
            case Const.IALOAD:
            case Const.LALOAD:
            case Const.SALOAD:
              {
                break;
              }

              // Pop the top of stack into an array location
            case Const.AASTORE:
            case Const.BASTORE:
            case Const.CASTORE:
            case Const.DASTORE:
            case Const.FASTORE:
            case Const.IASTORE:
            case Const.LASTORE:
            case Const.SASTORE:
              break;

            case Const.ARETURN:
            case Const.DRETURN:
            case Const.FRETURN:
            case Const.IRETURN:
            case Const.LRETURN:
            case Const.RETURN:
              {
                break;
              }

              // subroutine calls.
            case Const.INVOKESTATIC:
            case Const.INVOKEVIRTUAL:
            case Const.INVOKESPECIAL:
            case Const.INVOKEINTERFACE:
            case Const.INVOKEDYNAMIC:
              break;

              // Throws an exception.
            case Const.ATHROW:
              break;

              // Opcodes that don't need any modifications. Here for reference.
            case Const.ACONST_NULL:
            case Const.ALOAD:
            case Const.ALOAD_0:
            case Const.ALOAD_1:
            case Const.ALOAD_2:
            case Const.ALOAD_3:
            case Const.ASTORE:
            case Const.ASTORE_0:
            case Const.ASTORE_1:
            case Const.ASTORE_2:
            case Const.ASTORE_3:
            case Const.CHECKCAST:
            case Const.D2F: // double to float
            case Const.D2I: // double to integer
            case Const.D2L: // double to long
            case Const.DNEG: // Negate double on top of stack
            case Const.F2D: // float to double
            case Const.F2I: // float to integer
            case Const.F2L: // float to long
            case Const.FNEG: // Negate float on top of stack
            case Const.GOTO:
            case Const.GOTO_W:
            case Const.I2B: // integer to byte
            case Const.I2C: // integer to char
            case Const.I2D: // integer to double
            case Const.I2F: // integer to float
            case Const.I2L: // integer to long
            case Const.I2S: // integer to short
            case Const.IFNONNULL:
            case Const.IFNULL:
            case Const.IINC: // increment local variable by a constant
            case Const.INEG: // negate integer on top of stack
            case Const.JSR: // pushes return address on the stack,
            case Const.JSR_W:
            case Const.L2D: // long to double
            case Const.L2F: // long to float
            case Const.L2I: // long to int
            case Const.LNEG: // negate long on top of stack
            case Const.MONITORENTER:
            case Const.MONITOREXIT:
            case Const.NEW:
            case Const.NOP:
            case Const.RET: // this is the internal JSR return
            case Const.WIDE:
              break;

              // Make sure we didn't miss anything
            default:
              throw new RandoopBug("instruction " + inst + " unsupported");
          }
        }
      }
    }
    return result;
  }

  /**
   * Register a double constant in the given ConstantSet.
   *
   * @param value the double constant
   * @param cs the ConstantSet
   */
  static void doubleConstant(Double value, ConstantSet cs) {
    cs.doubles.add(value);
    CollectionsPlume.incrementMap(cs.constantToFrequency, value);
  }

  /**
   * Register a float constant in the given ConstantSet.
   *
   * @param value the float constant
   * @param cs the ConstantSet
   */
  static void floatConstant(Float value, ConstantSet cs) {
    cs.floats.add(value);
    CollectionsPlume.incrementMap(cs.constantToFrequency, value);
  }

  /**
   * Register a integer constant in the given ConstantSet.
   *
   * @param value the integer constant
   * @param cs the ConstantSet
   */
  static void integerConstant(Integer value, ConstantSet cs) {
    cs.ints.add(value);
    CollectionsPlume.incrementMap(cs.constantToFrequency, value);
  }

  /**
   * Register a long constant in the given ConstantSet.
   *
   * @param value the long constant
   * @param cs the ConstantSet
   */
  static void longConstant(Long value, ConstantSet cs) {
    cs.longs.add(value);
    CollectionsPlume.incrementMap(cs.constantToFrequency, value);
  }

  /**
   * Convert a collection of ConstantSets to the format expected by GenTest.addClassLiterals.
   *
   * @param constantSets the sets of constantSets
   * @return a map of types to constant operations
   */
  public static MultiMap<Class<?>, NonreceiverTerm> toMap(Collection<ConstantSet> constantSets) {
    final MultiMap<Class<?>, NonreceiverTerm> map = new MultiMap<>();
    for (ConstantSet cs : constantSets) {
      Class<?> clazz;
      try {
        clazz = TypeNames.getTypeForName(cs.classname);
      } catch (ClassNotFoundException | NoClassDefFoundError e) {
        throw new Error("Class " + cs.classname + " not found on the classpath.");
      }
      for (Integer x : cs.ints) {
<<<<<<< HEAD
        try {
          map.add(clazz, new NonreceiverTerm(JavaTypes.INT_TYPE, x, cs));
        } catch (IllegalArgumentException e) {
          throw new RandoopBug(e);
        }
      }
      for (Long x : cs.longs) {
        try {
          map.add(clazz, new NonreceiverTerm(JavaTypes.LONG_TYPE, x, cs));
        } catch (IllegalArgumentException e) {
          throw new RandoopBug(e);
        }
      }
      for (Float x : cs.floats) {
        try {
          map.add(clazz, new NonreceiverTerm(JavaTypes.FLOAT_TYPE, x, cs));
        } catch (IllegalArgumentException e) {
          throw new RandoopBug(e);
        }
      }
      for (Double x : cs.doubles) {
        try {
          map.add(clazz, new NonreceiverTerm(JavaTypes.DOUBLE_TYPE, x, cs));
        } catch (IllegalArgumentException e) {
          throw new RandoopBug(e);
        }
      }
      for (String x : cs.strings) {
        try {
          map.add(clazz, new NonreceiverTerm(JavaTypes.STRING_TYPE, x, cs));
        } catch (IllegalArgumentException e) {
          throw new RandoopBug(e);
        }
      }
      for (Class<?> x : cs.classes) {
        try {
          map.add(clazz, new NonreceiverTerm(JavaTypes.CLASS_TYPE, x, cs));
        } catch (IllegalArgumentException e) {
          throw new RandoopBug(e);
        }
=======
        map.add(clazz, new NonreceiverTerm(JavaTypes.INT_TYPE, x));
      }
      for (Long x : cs.longs) {
        map.add(clazz, new NonreceiverTerm(JavaTypes.LONG_TYPE, x));
      }
      for (Float x : cs.floats) {
        map.add(clazz, new NonreceiverTerm(JavaTypes.FLOAT_TYPE, x));
      }
      for (Double x : cs.doubles) {
        map.add(clazz, new NonreceiverTerm(JavaTypes.DOUBLE_TYPE, x));
      }
      for (String x : cs.strings) {
        map.add(clazz, new NonreceiverTerm(JavaTypes.STRING_TYPE, x));
      }
      for (Class<?> x : cs.classes) {
        map.add(clazz, new NonreceiverTerm(JavaTypes.CLASS_TYPE, x));
>>>>>>> 0a976bcf
      }
    }
    return map;
  }

  /**
   * Frequency of the term in the {@link ConstantSet}
   *
   * @param term the literal constant
   * @param constantSet the constant set containing the literals, frequencies, and indices.
   * @return the frequency of the given term
   */
  public static int getFrequencyOfTerm(Object term, ConstantSet constantSet) {
    Integer frequency = constantSet.constantToFrequency.get(term);

    // The frequency of a term will be null if the term appears in the constant pool of the class
    // but is never referenced in the byte code. For example, if we define a static variable,
    // {@code public static final int mInt = 31;} that is never used, it's frequency won't be
    // defined in the map. We set the frequency to a value of 1 here to account for its appearance
    // in the constant pool.
    if (frequency == null) {
      frequency = 1;
    }
    return frequency;
  }

  /**
   * Retrieve the value at the given index in the given Constant Pool.
   *
   * @param constantPool constant pool from which to extract the value
   * @param index index in the constant pool
   * @return the element located at the specified index in the given constant pool, or null if its
   *     type is not one of String, Double, Float, Integer, or Long.
   */
  private static Object getConstantValue(ConstantPool constantPool, int index) {
    Constant c = constantPool.getConstantPool()[index];
    if (c instanceof ConstantString) {
      return ((ConstantString) c).getConstantValue(constantPool);
    } else if (c instanceof ConstantDouble) {
      return ((ConstantDouble) c).getConstantValue(constantPool);
    } else if (c instanceof ConstantFloat) {
      return ((ConstantFloat) c).getConstantValue(constantPool);
    } else if (c instanceof ConstantInteger) {
      return ((ConstantInteger) c).getConstantValue(constantPool);
    } else if (c instanceof ConstantLong) {
      return ((ConstantLong) c).getConstantValue(constantPool);
    } else {
      return null;
    }
  }
}<|MERGE_RESOLUTION|>--- conflicted
+++ resolved
@@ -3,12 +3,9 @@
 import java.io.IOException;
 import java.io.InputStream;
 import java.util.Collection;
-<<<<<<< HEAD
 import java.util.HashMap;
+import java.util.HashSet;
 import java.util.Map;
-=======
-import java.util.HashSet;
->>>>>>> 0a976bcf
 import java.util.Set;
 import java.util.StringJoiner;
 import java.util.TreeSet;
@@ -80,12 +77,8 @@
     public Set<Float> floats = new TreeSet<>();
     public Set<Double> doubles = new TreeSet<>();
     public Set<String> strings = new TreeSet<>();
-<<<<<<< HEAD
     /** Values that are non-receiver terms. */
-    public Set<Class<?>> classes = new TreeSet<>();
-=======
     public Set<Class<?>> classes = new HashSet<>();
->>>>>>> 0a976bcf
 
     /**
      * Map from a literal to its frequency. The frequency of a literal is the number of uses of the
@@ -118,16 +111,12 @@
       }
       sb.add("%nEND CLASSLITERALS for " + classname);
 
-<<<<<<< HEAD
       for (Object term : constantToFrequency.keySet()) {
         System.out.println("Term " + term + " has a frequency of " + constantToFrequency.get(term));
       }
       System.out.println("End term frequencies");
 
-      return baos.toString();
-=======
       return sb.toString();
->>>>>>> 0a976bcf
     }
   }
 
@@ -696,7 +685,6 @@
         throw new Error("Class " + cs.classname + " not found on the classpath.");
       }
       for (Integer x : cs.ints) {
-<<<<<<< HEAD
         try {
           map.add(clazz, new NonreceiverTerm(JavaTypes.INT_TYPE, x, cs));
         } catch (IllegalArgumentException e) {
@@ -737,24 +725,6 @@
         } catch (IllegalArgumentException e) {
           throw new RandoopBug(e);
         }
-=======
-        map.add(clazz, new NonreceiverTerm(JavaTypes.INT_TYPE, x));
-      }
-      for (Long x : cs.longs) {
-        map.add(clazz, new NonreceiverTerm(JavaTypes.LONG_TYPE, x));
-      }
-      for (Float x : cs.floats) {
-        map.add(clazz, new NonreceiverTerm(JavaTypes.FLOAT_TYPE, x));
-      }
-      for (Double x : cs.doubles) {
-        map.add(clazz, new NonreceiverTerm(JavaTypes.DOUBLE_TYPE, x));
-      }
-      for (String x : cs.strings) {
-        map.add(clazz, new NonreceiverTerm(JavaTypes.STRING_TYPE, x));
-      }
-      for (Class<?> x : cs.classes) {
-        map.add(clazz, new NonreceiverTerm(JavaTypes.CLASS_TYPE, x));
->>>>>>> 0a976bcf
       }
     }
     return map;
