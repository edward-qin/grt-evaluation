--- conflicted
+++ resolved
@@ -1028,21 +1028,6 @@
               + Globals.lineSep
               + "Use --testjar, --test-package, --classlist, --testclass, or --methodlist.");
     }
-  }
-
-  /**
-   * Returns true if the class should be omitted, according to the {@link #omit_classes} field.
-   *
-   * @param classname a class name
-   * @return true if the class should be omitted
-   */
-  private static boolean shouldOmitClass(String classname) {
-    for (Pattern p : omit_classes) {
-      if (p.matcher(classname).find()) {
-        return true;
-      }
-    }
-<<<<<<< HEAD
 
     if (input_selection == InputSelectionMode.CONSTANT_MINING
         && (literals_level != ClassLiteralsMode.ALL || !literals_file.contains("CLASSES"))) {
@@ -1053,9 +1038,21 @@
           "Invalid parameter combination: --input-selection=CONSTANT_MINING without --literals-level=ALL"
               + "and without --literals-file=CLASSES");
     }
-=======
+  }
+
+  /**
+   * Returns true if the class should be omitted, according to the {@link #omit_classes} field.
+   *
+   * @param classname a class name
+   * @return true if the class should be omitted
+   */
+  private static boolean shouldOmitClass(String classname) {
+    for (Pattern p : omit_classes) {
+      if (p.matcher(classname).find()) {
+        return true;
+      }
+    }
     return false;
->>>>>>> 0a976bcf
   }
 
   /**
