--- conflicted
+++ resolved
@@ -1082,7 +1082,6 @@
               + "Use --testjar, --test-package, --classlist, --testclass, or --methodlist.");
     }
 
-<<<<<<< HEAD
     if (input_selection == InputSelectionMode.CONSTANT_MINING
         && (literals_level != ClassLiteralsMode.ALL || !literals_file.contains("CLASSES"))) {
       // If GRT Constant Mining is enabled, the literals level should be ALL to allow the use of a
@@ -1091,7 +1090,8 @@
       throw new RandoopUsageError(
           "Invalid parameter combination: --input-selection=CONSTANT_MINING without"
               + " --literals-level=ALL and without --literals-file=CLASSES");
-=======
+    }
+
     validateClassName(regression_test_basename, "regression-test-basename");
   }
 
@@ -1117,7 +1117,6 @@
       throw new RandoopUsageError(
           String.format(
               "Invalid Java classname. You provided --%s=%s", commandLineOption, className));
->>>>>>> 4c295dca
     }
   }
 
