package randoop.main;

import java.io.File;
import java.io.FileInputStream;
import java.io.FileNotFoundException;
import java.io.IOException;
import java.nio.file.Path;
import java.util.ArrayList;
import java.util.Iterator;
import java.util.LinkedHashSet;
import java.util.List;
import java.util.Set;
import java.util.TreeSet;
import java.util.regex.Pattern;
import java.util.zip.ZipEntry;
import java.util.zip.ZipInputStream;
import org.checkerframework.checker.mustcall.qual.Owning;
import org.checkerframework.checker.nullness.qual.Nullable;
import org.checkerframework.checker.signature.qual.BinaryName;
import org.checkerframework.checker.signature.qual.ClassGetName;
import org.checkerframework.checker.signature.qual.InternalForm;
import org.plumelib.options.Option;
import org.plumelib.options.OptionGroup;
import org.plumelib.options.Options;
import org.plumelib.options.Unpublicized;
import org.plumelib.reflection.ReflectionPlume;
import org.plumelib.reflection.Signatures;
import org.plumelib.util.EntryReader;
import org.plumelib.util.FileWriterWithName;
import randoop.Globals;
import randoop.reflection.AccessibilityPredicate;
import randoop.util.Randomness;
import randoop.util.ReflectionExecutor;
import randoop.util.Util;

/** Container for Randoop options. They are stored as static variables, not instance variables. */
@SuppressWarnings("WeakerAccess")
public abstract class GenInputsAbstract extends CommandHandler {

  protected GenInputsAbstract(
      String command,
      String pitch,
      String commandGrammar,
      String where,
      String summary,
      List<String> notes,
      String input,
      String output,
      String example,
      Options options) {
    super(command, pitch, commandGrammar, where, summary, notes, input, output, example, options);
  }

  /**
   * Treat every class in the given jar file as a class to test. The jarfile must be on the
   * classpath.
   *
   * <p>See the notes about <a
   * href="https://randoop.github.io/randoop/manual/#specifying-methods">specifying methods that may
   * appear in a test</a>.
   */
  ///////////////////////////////////////////////////////////////////
  @OptionGroup("Code under test:  which classes and members may be used by a test")
  @Option("A jarfile, all of whose classes should be tested")
  public static List<Path> testjar = new ArrayList<>();

  /**
   * Package to test. All classes on the classpath within the package are classes to test. Does not
   * include classes in sub-packages.
   *
   * <p>The classes in the package are tested in addition to any specified using {@code --testjar},
   * {@code --testclass}, and {@code --classlist}
   */
  @Option("Package whose classes to test. Does not include classes in inner packages")
  public static List<String> test_package = new ArrayList<>();

  /**
   * File that lists classes to test. All of their methods are methods under test.
   *
   * <p>In the file, each class under test is specified by its binary name on a separate line. See
   * an <a href= "https://randoop.github.io/randoop/manual/class_list_example.txt"> example</a>.
   * These classes are tested in addition to any specified using {@code --testjar}, {@code
   * --test-package}, and {@code --testclass}.
   *
   * <p>Using {@code --classlist} is less common than {@code --testjar}. See the notes about <a
   * href="https://randoop.github.io/randoop/manual/#specifying-methods">specifying methods that may
   * appear in a test</a>.
   */
  @Option("File that lists classes under test")
  public static Path classlist = null;

  /**
   * The fully-qualified raw name of a class to test; for example, {@code
   * --testclass=java.util.TreeSet}. All of its methods are methods under test. This class is tested
   * in addition to any specified using {@code --testjar}, {@code --test-package}, and {@code
   * --classlist}.
   *
   * <p>It is unusual to specify just one or a few classes to test. See the notes about <a
   * href="https://randoop.github.io/randoop/manual/#specifying-methods">specifying methods that may
   * appear in a test</a>.
   */
  @Option("The binary name of a class under test")
  public static List<@BinaryName String> testclass = new ArrayList<>();

  // A relative URL like <a href="#specifying-methods"> works when this
  // Javadoc is pasted into the manual, but not in Javadoc proper.
  /**
   * A file containing a list of methods and constructors to call in tests, each given as a <a
   * href="https://randoop.github.io/randoop/manual/#fully-qualified-signature">fully-qualified
   * signature</a> on a separate line.
   *
   * <p>These methods augment any methods from classes given by the {@code --testjar}, {@code
   * --classlist}, and {@code --testclass} options.
   *
   * <p>See an <a href= "https://randoop.github.io/randoop/manual/method_list_example.txt">example
   * file</a>.
   *
   * <p>Using {@code --methodlist} is less common, and more error-prone, than {@code --testjar},
   * {@code --test-package}, {@code --classlist}, or {@code --testclass}. See the notes about <a
   * href="https://randoop.github.io/randoop/manual/#specifying-methods">specifying methods that may
   * appear in a test</a>.
   */
  @Option("File that lists methods under test")
  public static Path methodlist = null;

  /**
   * A regex that indicates classes that should not be used in tests, even if included by some other
   * command-line option. The regex is matched against fully-qualified class names. If the regular
   * expression contains anchors "{@code ^}" or "{@code $}", they refer to the beginning and the end
   * of the class name.
   */
  @Option("Do not test classes that match regular expression <string>")
  public static List<Pattern> omit_classes = new ArrayList<>();

  /**
   * A file containing a list of regular expressions that indicate classes not to call in a test.
   * These patterns are used along with those provided with {@code --omit-classes}.
   */
  @Option("File containing regular expressions for methods to omit")
  public static List<Path> omit_classes_file = null;

  // Documentation to add.
  //  Suppose that the class hierarchy is A :> B :> C. If method B.m omitted, Randoop might still
  //  create a test case that calls A.m, and at run time that call might dispatch to the B.m
  //  implementation. Also, Randoop might still call C.m that overrides B.m. Alternatives to these
  //  behaviors may be desirable in certain curcimstances and may be be added in the future,
  //  depending on user requests.
  /**
   * A regex that indicates methods that should not be called directly in generated tests. This does
   * not prevent indirect calls to such methods from other, allowed methods; to prevent them, see
   * the <a href="https://randoop.github.io/randoop/manual/index.html#replacecall">{@code
   * replacecall} agent</a>.
   *
   * <p>Randoop will not directly call a method whose <a
   * href="https://randoop.github.io/randoop/manual/#fully-qualified-signature">fully-qualified
   * signature</a> matches the regular expression, or a method inherited from a superclass or
   * interface whose signature matches the regular expression.
   *
   * <p>If the regular expression contains anchors "{@code ^}" or "{@code $}", they refer to the
   * beginning and the end of the signature string.
   *
   * <p>Methods replaced by the <a
   * href="https://randoop.github.io/randoop/manual/index.html#replacecall">{@code replacecall}
   * agent</a> are also automatically omitted.
   */
  @Option("Do not call methods that match regular expression <string>")
  public static List<Pattern> omit_methods = new ArrayList<>();

  /**
   * A file containing a list of regular expressions that indicate methods that should not be
   * included in generated tests. These patterns are used along with those provided with {@code
   * --omit-methods}, and the default omissions.
   */
  @Option("File containing regular expressions for methods to omit")
  public static List<Path> omit_methods_file = null;

  /**
   * Include methods that are otherwise omitted by default. Unless you set this to true, every
   * method replaced by the {@code replacecall} agent is treated as if it had been supplied as an
   * argument to {@code --omit-methods}.
   */
  @Unpublicized
  @Option("Don't use the default omit-methods value")
  public static boolean omit_methods_no_defaults = false;

  /** Include classes that are otherwise omitted by default. */
  @Unpublicized
  @Option("Don't use the default omit-classes value")
  public static boolean omit_classes_no_defaults = false;

  /**
   * Include methods that are otherwise omitted by default. Unless you set this to true, every
   * method replaced by the {@code replacecall} agent is treated as if it had been supplied as an
   * argument to {@code --omit-methods}.
   */
  @Unpublicized
  @Option("Don't omit methods that are replaced by the replacecall agent")
  public static boolean dont_omit_replaced_methods = false;

  /**
   * A fully-qualified field name of a field to be excluded from test generation. An accessible
   * field is used unless it is omitted by this or the {@code --omit-field-file} option.
   */
  @Option("Omit field from generated tests")
  public static List<String> omit_field = null;

  /**
   * File that contains fully-qualified field names to be excluded from test generation. An
   * accessible field is used unless it is omitted by this or the {@code --omit-field} option.
   */
  @Option("File containing field names to omit from generated tests")
  public static Path omit_field_file = null;

  /**
   * File that contains fully-qualified field names to be excluded from test generation. An
   * accessible field is used unless it is omitted by this or the {@code --omit-field} option.
   */
  @Unpublicized
  @Option("File containing field names to omit from generated tests")
  public static Path omit_field_list = null;

  /**
   * Restrict tests to only call public members of classes.
   *
   * <p>When this is false, the setting of {@code --junit-package-name} and package accessibility is
   * used to determine which members will be used in tests.
   */
  @Option("Only use public members in tests")
  public static boolean only_test_public_members = false;

  @Option("Ignore class names specified by user that cannot be found")
  public static boolean silently_ignore_bad_class_names = false;

  /**
   * (For debugging.) If an error or exception is thrown during type instantiation or input
   * selection, this option allows the error to be passed through to {@link
   * GenTests#handle(String[])} where a comprehensive error message is printed.
   */
  @Unpublicized
  @Option("Allow Randoop to fail on any error during test generation")
  public static boolean fail_on_generation_error = false;

  /**
   * Possible behaviors if Randoop generates a flaky test.
   *
   * @see #flaky_test_behavior
   */
  public enum FlakyTestAction {
    /**
     * Randoop halts with a diagnostic message. You can determine the responsible methods, fix or
     * exclude them, and re-run Randoop.
     */
    HALT,
    /**
     * Discard the flaky test. This option should be a last resort. It is inefficient and
     * unproductive for Randoop to produce and discard a lot of flaky tests.
     */
    DISCARD,
    /**
     * Output the flaky test, but with flaky assertions commented out. When the value is {@code
     * OUTPUT}, Randoop also suggests methods under test that might have caused the flakiness. You
     * should <a
     * href="https://randoop.github.io/randoop/manual/index.html#nondeterminism">investigate</a>
     * them, fix or exclude them, then re-run Randoop.
     */
    OUTPUT
  }

  /**
   * What to do if Randoop generates a flaky test. A flaky test is one that behaves differently on
   * different executions.
   *
   * <p>Flaky tests are usually due to calling Randoop on side-effecting or nondeterministic
   * methods, and ultimately, the solution is not to call Randoop on such methods; see section <a
   * href="https://randoop.github.io/randoop/manual/index.html#nondeterminism">Nondeterminism</a> in
   * the Randoop manual.
   */
  @Option("What to do if a flaky test is generated")
  public static FlakyTestAction flaky_test_behavior = FlakyTestAction.OUTPUT;

  /**
   * How many suspected side-effecting or nondeterministic methods (from the program under test) to
   * print.
   */
  @Option("Number of suspected nondeterministic methods to print")
  public static int nondeterministic_methods_to_output = 10;

  /**
   * Whether to output error-revealing tests. Disables all output when used with {@code
   * --no-regression-tests}. Restricting output can result in long runs if the default values of
   * {@code --generated-limit} and {@code --time-limit} are used.
   */
  ///////////////////////////////////////////////////////////////////////////
  @OptionGroup("Which tests to output")
  @Option("Whether to output error-revealing tests")
  public static boolean no_error_revealing_tests = false;

  /**
   * Whether to output regression tests. Disables all output when used with {@code
   * --no-error-revealing-tests}. Restricting output can result in long runs if the default values
   * of {@code --generated-limit} and {@code --time-limit} are used.
   */
  @Option("Whether to output regression tests")
  public static boolean no_regression_tests = false;

  /**
   * Whether to include assertions in regression tests. If false, then the regression tests contain
   * no assertions (except that if the test throws an exception, it should continue to throw an
   * exception of the same type). Tests without assertions can be used to exercise the code, but
   * they do not enforce any particular behavior, such as values returned.
   */
  @Option("Whether to include assertions in regression tests")
  public static boolean no_regression_assertions = false;

  /**
   * Whether to check that generated sequences can be compiled. If true, the code for each generated
   * sequence is compiled, and the sequence is only kept if the compilation succeeds without error.
   * This check is useful because the assumptions in Randoop generation heuristics are sometimes
   * violated by input methods, and, as a result, a generated test may not compile. This check does
   * increases the runtime by approximately 50%.
   */
  @Option("Whether to check if test sequences are compilable")
  public static boolean check_compilable = true;

  /**
   * Classes that must occur in a test. Randoop will only output tests whose source code has at
   * least one use of a member of a class whose name matches the regular expression.
   */
  @Option("Classes that must occur in a test")
  public static Pattern require_classname_in_test = null;

  /**
   * File containing binary names of classes that the tests must use, directly or indirectly. This
   * option only works if Randoop is run using the <a
   * href="https://randoop.github.io/randoop/manual/index.html#covered-filter">covered-class
   * javaagent</a> to instrument the classes. A test is output only if it uses at least one of the
   * class names in the file. A test uses a class if it invokes any constructor or method of the
   * class, directly or indirectly (the constructor or method might not appear in the source code of
   * the test). Included classes may be abstract.
   */
  @Option("File containing class names that tests must cover")
  public static Path require_covered_classes = null;

  /**
   * If true, Randoop outputs both original error-revealing tests and a minimized version. Setting
   * this option may cause long Randoop run times if Randoop outputs and minimizes more than about
   * 100 error-revealing tests; consider using <a
   * href="https://randoop.github.io/randoop/manual/index.html#option:stop-on-error-test">{@code
   * --stop-on-error-test=true}</a>. Also see the <a
   * href="https://randoop.github.io/randoop/manual/index.html#optiongroup:Test-case-minimization">test
   * case minimization options</a>.
   */
  // Omit this to keep the documentation short:
  // Regardless of this option's setting, minimization is enabled when
  // {@code --stop-on-error-test} is set.
  @Option("<boolean> to indicate automatic minimization of error-revealing tests")
  // Defaulting to true sometimes causes unacceptable slowdowns.
  public static boolean minimize_error_test = false;

  /** The possible values for exception behavior types. */
  public enum BehaviorType {
    /** Occurrence of exception reveals an error. */
    ERROR,
    /** Occurrence of exception is expected behavior. */
    EXPECTED,
    /** Occurrence of exception indicates an invalid test. */
    INVALID
  }

  /**
   * If a test throws a checked exception, should it be included in the error-revealing test suite
   * (value: ERROR), regression test suite (value: EXPECTED), or should it be discarded (value:
   * INVALID)?
   */
  ///////////////////////////////////////////////////////////////////////////
  @OptionGroup("Test classification")
  @Option("Whether checked exception is an ERROR, EXPECTED or INVALID")
  public static BehaviorType checked_exception = BehaviorType.EXPECTED;

  /**
   * If a test throws an unchecked exception other than {@code ConcurrentModificationException},
   * {@code NoClassDefFoundError}, {@code NullPointerException}, {@code OutOfMemoryError}, and
   * {@code StackOverflowError}, should the test be included in the error-revealing test suite
   * (value: ERROR), regression test suite (value: EXPECTED), or should it be discarded (value:
   * INVALID)?
   *
   * <p>The arguments {@code --cm-exception}, {@code --ncdf-exception}, {@code --npe-on-null-input},
   * {@code --npe-on-non-null-input}, {@code --oom-exception}, and {@code --sof-exception} handle
   * special cases of unchecked exceptions.
   */
  @Option("Whether unchecked exception is an ERROR, EXPECTED or INVALID")
  public static BehaviorType unchecked_exception = BehaviorType.EXPECTED;

  /**
   * If a test throws a {@code ConcurrentModificationException} exception, should it be included in
   * the error-revealing test suite (value: ERROR), regression test suite (value: EXPECTED), or
   * should it be discarded (value: INVALID)?
   */
  @Option("Whether ConcurrentModificationException is an ERROR, EXPECTED or INVALID")
  public static BehaviorType cm_exception = BehaviorType.INVALID;

  /**
   * If a test throws a {@code NoClassDefFoundError} exception, should it be included in the
   * error-revealing test suite (value: ERROR), regression test suite (value: EXPECTED), or should
   * it be discarded (value: INVALID)?
   */
  @Option("Whether NoClassDefFoundError is an ERROR, EXPECTED or INVALID")
  public static BehaviorType ncdf_exception = BehaviorType.INVALID;

  /**
   * If a test that passes {@code null} as an argument throws a {@code NullPointerException}, should
   * the test be be included in the error-revealing test suite (value: ERROR), regression test suite
   * (value: EXPECTED), or should it be discarded (value: INVALID)?
   */
  @Option("Whether NullPointerException on null inputs is an ERROR, EXPECTED or INVALID")
  public static BehaviorType npe_on_null_input = BehaviorType.EXPECTED;

  /**
   * If a test that never passes {@code null} as an argument throws a {@code NullPointerException},
   * should the test be included in the error-revealing test suite (value: ERROR), regression test
   * suite (value: EXPECTED), or should it be discarded (value: INVALID)?
   */
  @Option("Whether NullPointerException on non-null inputs is an ERROR, EXPECTED or INVALID")
  public static BehaviorType npe_on_non_null_input = BehaviorType.ERROR;

  /**
   * If a test throws an {@code OutOfMemoryError} exception, should it be included in the
   * error-revealing test suite (value: ERROR), regression test suite (value: EXPECTED), or should
   * it be discarded (value: INVALID)?
   */
  @Option("Whether OutOfMemoryError is an ERROR, EXPECTED or INVALID")
  public static BehaviorType oom_exception = BehaviorType.INVALID;

  /**
   * If a test throws a {@code StackOverflowError} exception, should it be included in the
   * error-revealing test suite (value: ERROR), regression test suite (value: EXPECTED), or should
   * it be discarded (value: INVALID)?
   */
  @Option("Whether StackOverflowError is an ERROR, EXPECTED or INVALID")
  public static BehaviorType sof_exception = BehaviorType.INVALID;

  ///////////////////////////////////////////////////////////////////
  /**
   * Read file of specifications; see manual section <a
   * href="https://randoop.github.io/randoop/manual/index.html#specifying-behavior">"Specifying
   * expected code behavior"</a>.
   */
  @Option("JSON specifications for methods/constructors")
  public static List<Path> specifications = null;

  /**
   * Use built-in specifications for JDK classes and for classes that inherit from them, as if they
   * had been supplied using the {@code --specifications} command-line argument.
   */
  @Option("Use specifications for JDK classes to classify behaviors for methods/constructors")
  public static boolean use_jdk_specifications = true;

  /**
   * Make Randoop proceed, instead of failing, if the Java condition text of a specification cannot
   * be compiled.
   */
  @Option("Terminate Randoop if specification condition is uncompilable")
  public static boolean ignore_condition_compilation_error = false;

  /**
   * Make Randoop treat a specification whose execution throws an exception as returning {@code
   * false}. If true, Randoop treats {@code x.f == 22} equivalently to the wordier {@code x != null
   * && x.f == 22}. If false, Randoop halts when a specification throws an exception.
   */
  @Option("Terminate Randoop if specification condition throws an exception")
  public static boolean ignore_condition_exception = false;

  /**
   * If true, don't print diagnostics about specification that throw an exception. Has no effect
   * unless {@code --ignore-condition-exception} is set.
   */
  @Unpublicized
  @Option("Terminate Randoop if specification condition throws an exception")
  public static boolean ignore_condition_exception_quiet = false;

  ///////////////////////////////////////////////////////////////////
  /**
   * File containing side-effect-free methods (also known as "pure methods"), each given as a <a
   * href="https://randoop.github.io/randoop/manual/#fully-qualified-signature">fully-qualified
   * signature</a> on a separate line. Specifying side-effect-free methods has two benefits: it
   * makes regression tests stronger, and it helps Randoop create smaller tests.
   */
  @OptionGroup("Side-effect-free methods")
  @Option("File containing side-effect-free methods")
  public static Path side_effect_free_methods = null;

  /**
   * Maximum number of seconds to spend generating tests. Zero means no limit. If nonzero, Randoop
   * is nondeterministic: it may generate different test suites on different runs.
   *
   * <p>This is the overall limit, not the limit per class under test. The default value is too
   * small to be effective for generating tests for an entire project. If you are testing multiple
   * classes, you may wish to multiply the default value by the number of classes under test.
   *
   * <p>Randoop may run for longer than this because of a long-running test. The elapsed time is
   * checked after each test, not during a test's execution.
   */
  ///////////////////////////////////////////////////////////////////
  @OptionGroup("Limiting test generation")
  @Option("Maximum number of seconds to spend generating tests")
  public static int time_limit = 100;

  private static int LIMIT_DEFAULT = 100000000;

  /** Maximum number of attempts to generate a test method candidate. */
  @Option("Maximum number of attempts to generate a candidate test")
  public static int attempted_limit = LIMIT_DEFAULT;

  /** Maximum number of test method candidates generated internally. */
  @Option("Maximum number of candidate tests generated")
  public static int generated_limit = LIMIT_DEFAULT;

  /**
   * The maximum number of regression and error-revealing tests to output. If there is no output,
   * this limit has no effect. There is no output when using either {@code --dont-output-tests} or
   * {@code --no-error-revealing-tests} together with {@code --no-regression-tests}.
   *
   * <p>In the current implementation, the number of tests in the output can be substantially
   * smaller than this limit. One reason is that Randoop does not output subsumed tests, which
   * appear as a subsequence of some longer test.
   */
  @Option("Maximum number of tests to ouput")
  public static int output_limit = LIMIT_DEFAULT;

  /**
   * Wraps the three ways of limiting Randoop test generation.
   *
   * <p>The purpose is to shorten parameter lists and make them easier to read.
   */
  public static class Limits {
    /**
     * Maximum time in milliseconds to spend in generation. Must be non-negative. Zero means no
     * limit.
     */
    public int time_limit_millis;

    /** Maximum number of attempts to generate a sequence. Must be non-negative. */
    public int attempted_limit;

    /** Maximum number of sequences to generate. Must be non-negative. */
    public int generated_limit;

    /** Maximum number of sequences to output. Must be non-negative. */
    public int output_limit;

    public Limits() {
      this(
          GenInputsAbstract.time_limit,
          GenInputsAbstract.attempted_limit,
          GenInputsAbstract.generated_limit,
          GenInputsAbstract.output_limit);
    }

    /**
     * @param time_limit maximum time in seconds to spend in generation. Must be non-negative. Zero
     *     means no limit.
     * @param attempted_limit the maximum number of attempts to create a sequence. Must be
     *     non-negative.
     * @param generated_limit the maximum number of sequences to output. Must be non-negative.
     * @param output_limit the maximum number of sequences to generate. Must be non-negative.
     */
    public Limits(int time_limit, int attempted_limit, int generated_limit, int output_limit) {
      this.time_limit_millis = time_limit * 1000;
      this.attempted_limit = attempted_limit;
      this.generated_limit = generated_limit;
      this.output_limit = output_limit;
    }
  }

  /** Do not generate tests with more than this many statements. */
  @Option("Do not generate tests with more than this many statements")
  public static int maxsize = 100;

  /**
   * Stop generation as soon as one error-revealing test has been generated. Implies {@code
   * --minimize-error-test}.
   */
  @Option("Stop after generating any error-revealing test")
  public static boolean stop_on_error_test = false;

  /**
   * Use null with the given frequency as an argument to method calls.
   *
   * <p>For example, a null ratio of 0.05 directs Randoop to use {@code null} as an input 5 percent
   * of the time when a non-{@code null} value of the appropriate type is available.
   *
   * <p>Unless --forbid_null is true, a {@code null} value will still be used if no other value can
   * be passed as an argument even if --null-ratio=0.
   *
   * <p>Randoop never uses {@code null} for receiver values.
   */
  ///////////////////////////////////////////////////////////////////
  @OptionGroup("Values used in tests")
  @Option("Use null as an input with the given frequency")
  public static double null_ratio = 0.05;

  /**
   * Do not use {@code null} as input to methods or constructors, even when no other argument value
   * can be generated.
   *
   * <p>If true, Randoop will not generate a test when unable to find a non-null value of
   * appropriate type as an input. This could result in certain class members being untested.
   */
  @Option("Never use null as input to methods or constructors")
  public static boolean forbid_null = false;

  /**
   * A file containing literal values to be used as inputs to methods under test, or "CLASSES".
   *
   * <p>Literals in these files are used in addition to all other constants in the pool. For the
   * format of this file, see documentation in class {@link randoop.reflection.LiteralFileReader}.
   * The special value "CLASSES" (with no quotes) means to read literals from all classes under
   * test.
   */
  @Option("A file containing literal values to be used as inputs to methods under test")
  public static List<String> literals_file = new ArrayList<>();

  /**
   * How to use literal values that are specified via the {@code --literals-file} command-line
   * option.
   *
   * @see ClassLiteralsMode
   */
  @Option("How to use literal values specified via --literals-file: ALL, PACKAGE, CLASS, or NONE")
  public static ClassLiteralsMode literals_level = ClassLiteralsMode.CLASS;

  /**
   * The possible values of the literals_level command-line argument.
   *
   * @see #literals_level
   */
  public enum ClassLiteralsMode {
    /** Do not use literals specified in a literals file. */
    NONE,
    /** A literal for a given class is used as input only to methods of that class. */
    CLASS,
    /** A literal is used as input to methods of any classes in the same package. */
    PACKAGE,
    /** Each literal is used as input to any method under test. */
    ALL
  }

  /**
   * Randoop generates new tests by choosing from a set of methods under test. This controls how the
   * next method is chosen, from among all methods under test.
   */
  @Option("How to choose the next method to test")
  public static MethodSelectionMode method_selection = MethodSelectionMode.UNIFORM;

  /** The possible values of the method_selection command-line argument. */
  public enum MethodSelectionMode {
    /** Select methods randomly with uniform probability. */
    UNIFORM,
    /**
     * The "Bloodhound" technique from the GRT paper prioritizes methods with lower branch coverage.
     * It weights each method under test based on the method's branch coverage and the number of
     * times the method is chosen for a new sequence. It requires the Jacoco code coverage tool; run
     * Randoop with {@code -Xbootclasspath/a:/path/to/jacocoagent.jar
     * -javaagent:/path/to/jacocoagent.jar}. Note that the Jacoco coverage tool cannot collect any
     * data from the Java runtime libraries, e.g., {@code java.lang}; thus they are not useful
     * candidates for the Bloodhound technique.
     */
    BLOODHOUND
  }

  /** Print to standard out, method weights and method uncovered ratios. */
  @Unpublicized
  @Option("Output Bloodhound-related information such as method weights and coverage ratios")
  public static boolean bloodhound_logging = false;

  /**
   * Bloodhound can update coverage information at a regular interval that is either based on time
   * or on the number of successful invocations.
   */
  @Unpublicized
  @Option("Specify how Bloodhound decides when to update coverage information")
  public static BloodhoundCoverageUpdateMode bloodhound_update_mode =
      BloodhoundCoverageUpdateMode.TIME;

  /** The possible modes for updating the coverage information that is used by Bloodhound. */
  public enum BloodhoundCoverageUpdateMode {
    /** Update coverage information at some regular interval of time. */
    TIME,
    /** Update coverage information after some number of successful invocations. */
    INVOCATIONS
  }

  // Implementation note: when checking whether a String S exceeds the given
  // maxlength, we test if StringsPlume.escapeJava(S), because this is
  // the length of the string that will actually be printed out as code.
  /**
   * Maximum length of strings in generated tests, including in assertions. Strings longer than 65KB
   * (or about 10,000 characters) may be rejected by the Java compiler, according to the Java
   * Virtual Machine specification.
   */
  @Option("Maximum length of Strings in generated tests")
  public static int string_maxlen = 1000;

  /**
   * The DemandDrivenInputCreation (Detective) technique from the GRT paper attempts to construct
   * missing inputs on demand. By default, when calling a method, Randoop uses as arguments whatever
   * values Randoop has already generated. This may prevent Randoop from calling a method, if
   * Randoop has not yet generated any values of the appropriate type. When
   * DemandDrivenInputCreation is enabled, Randoop immediately attempts to construct inputs for the
   * method under test.
   *
   * <p>The default value is {@code false}.
   */
  @Unpublicized
  @Option("Construct method inputs on demand, if no value exists yet of the given type")
  public static boolean demand_driven = false;

<<<<<<< HEAD
=======
  @Unpublicized
  @Option("Log information about the classes used in demand-driven input creation")
  public static @Nullable String demand_driven_logging = null;

>>>>>>> 62400aca
  ///////////////////////////////////////////////////////////////////
  /**
   * Try to reuse values from a sequence with the given frequency. If an alias ratio is given, it
   * should be between 0 and 1.
   *
   * <p>A ratio of 0 results in tests where each value created within a test input is typically used
   * at most once as an argument in a method call. A ratio of 1 tries to maximize the number of
   * times values are used as inputs to parameters within a test.
   */
  @OptionGroup("Varying the nature of generated tests")
  @Option("Reuse values with the given frequency")
  public static double alias_ratio = 0;

  /** How to select inputs: the random choice strategy. */
  public enum InputSelectionMode {
    /** Favor sequences with lower number of method calls and cumulative execution time. */
    ORIENTEERING,
    /** Favor shorter sequences. This makes Randoop produce smaller JUnit tests. */
    SMALL_TESTS,
    /** Select sequences uniformly at random. */
    UNIFORM,
  }

  /**
   * Randoop generates new tests by combining old previously-generated tests. This controls how the
   * old tests are chosen, from among all existing tests.
   */
  @Option("How to choose tests for Randoop to extend")
  public static InputSelectionMode input_selection = InputSelectionMode.UNIFORM;

  /**
   * Clear the component set each time it contains the given number of inputs.
   *
   * <p>Randoop stores previously-generated tests in a "component" set, and uses them to generate
   * new tests. Setting this variable to a small number can sometimes result in a greater variety of
   * tests generated during a single run.
   */
  @Option("Clear the component set when it gets this big")
  public static int clear = 100000000;

  /**
   * Clear the component set each time Randoop uses this much memory.
   *
   * <p>Setting this variable to a smaller number may prevent an out-of-memory exception or a run
   * that is slow due to thrashing and garbage collection.
   */
  @Option("Clear the component set when Randoop uses this much memory")
  public static long clear_memory = 4000000000L; // default: 4G

  ///////////////////////////////////////////////////////////////////
  /** Maximum number of tests to write to each JUnit file. */
  @OptionGroup("Outputting the JUnit tests")
  @Option("Maximum number of tests to write to each JUnit file")
  public static int testsperfile = 500;

  /** Base name (no ".java" suffix) of the JUnit file containing error-revealing tests */
  @Option("Base name of the JUnit file(s) containing error-revealing tests")
  public static String error_test_basename = "ErrorTest";

  /**
   * Class name for the JUnit regression tests. Equivalently, the base name (no ".java" suffix) of
   * the JUnit file containing regression tests
   */
  @Option("Class name for the JUnit regression tests")
  public static String regression_test_basename = "RegressionTest";

  /**
   * Name of the package for the generated JUnit files. Enables testing non-public members. Tests
   * can be restricted to public members only by also using the option {@code
   * --only-test-public-members}.
   */
  @Option("Name of the package for the generated JUnit files (optional)")
  public static String junit_package_name;

  /**
   * Name of file containing code text to be added to the <a
   * href="https://junit.org/junit4/javadoc/4.12/org/junit/Before.html">{@code @Before}</a>-annotated
   * method of each generated test class. Code is uninterpreted, and, so, is not run during
   * generation. Intended for use when run-time behavior of classes under test requires setup
   * behavior that is not needed for execution by reflection. (The annotation {@code @Before} is
   * JUnit 4, and {@code @BeforeEach} is JUnit 5.)
   */
  @Option("Filename for code to include in Before-annotated method of test classes")
  public static String junit_before_each = null;

  /**
   * Name of file containing code text to be added to the <a
   * href="https://junit.org/junit4/javadoc/4.12/org/junit/After.html">{@code @After} </a>-annotated
   * method of each generated test class. Intended for use when run-time behavior of classes under
   * test requires tear-down behavior that is not needed for execution by reflection. Code is
   * uninterpreted, and, so, is not run during generation. (The annotation {@code @After} is JUnit
   * 4, and {@code @AfterEach} is JUnit 5.)
   */
  @Option("Filename for code to include in After-annotated method of test classes")
  public static String junit_after_each = null;

  /**
   * Name of file containing code text to be added to the <a
   * href="https://junit.org/junit4/javadoc/4.12/org/junit/BeforeClass.html">{@code @BeforeClass}</a>-annotated
   * method of each generated test class. Intended for use when run-time behavior of classes under
   * test requires setup behavior that is not needed for execution by reflection. Code is
   * uninterpreted, and, so, is not run during generation. (The annotation {@code @BeforeClass} is
   * JUnit 4, and {@code @BeforeAll} is JUnit 5.)
   */
  @Option("Filename for code to include in BeforeClass-annotated method of test classes")
  public static String junit_before_all = null;

  /**
   * Name of file containing code text to be added to the <a
   * href="https://junit.org/junit4/javadoc/4.12/org/junit/AfterClass.html">{@code @AfterClass}</a>-annotated
   * method of each generated test class. Intended for use when run-time behavior of classes under
   * test requires tear-down behavior that is not needed for execution by reflection. Code is
   * uninterpreted, and, so, is not run during generation. (The annotation {@code @AfterClass} is
   * JUnit 4, and {@code @AfterAll} is JUnit 5.)
   */
  @Option("Filename for code to include in AfterClass-annotated method of test classes")
  public static String junit_after_all = null;

  /** Name of the directory in which JUnit files should be written. */
  @Option("Name of the directory to which JUnit files should be written")
  public static String junit_output_dir = null;

  /**
   * Run test generation without output. May be desirable when running with a visitor.
   *
   * <p>NOTE: Because there is no output, the value of {@code --output-limit} will never be met, so
   * be sure to set {@code --generated-limit} or {@code --time-limit} to a reasonable value when
   * using this option.
   */
  @Option("Run Randoop but do not output JUnit tests")
  public static boolean dont_output_tests = false;

  /**
   * Whether to use JUnit's standard reflective mechanisms for invoking tests. JUnit's reflective
   * invocations can interfere with code instrumentation, such as by the DynComp tool. If that is a
   * problem, then set this to false and Randoop will output tests that use direct method calls
   * instead of reflection. The tests will include a {@code main} method and will execute methods
   * and assertions, but won't be JUnit suites.
   */
  @Option("If true, use JUnit's reflective invocation; if false, use direct method calls")
  public static boolean junit_reflection_allowed = true;

  ///////////////////////////////////////////////////////////////////
  /** System properties that Randoop will set similarly to {@code java -D}, of the form "x=y". */
  @OptionGroup("Runtime environment")
  // This list enables Randoop to pass these properties to other JVMs, which woud not be easy if the
  // user ran Randoop using `java -D`.  (But, Randoop does not seem to do so!  It was removed.)
  @Option("-D Specify system properties to be set; similar to {@code java -Dx=y}.")
  public static List<String> system_props = new ArrayList<>();

  /**
   * How much memory Randoop should use when starting new JVMs. This only affects new JVMs; you
   * still need to supply {@code -Xmx...} when starting Randoop itself.
   */
  @Option("Maximum memory for JVM; will be passed with {@code -Xmx}.")
  // CircleCI runs out of memory during test generation if 2500m.
  public static String jvm_max_memory = "3000m";

  @Unpublicized
  @Option("Store all output to stdout and stderr in the ExecutionOutcome.")
  public static boolean capture_output = false;

  /**
   * The random seed to use in the generation process. You do not need to provide this option to
   * make Randoop deterministic, because Randoop is deterministic by default. It is recommended to
   * run Randoop multiple times with a different random seed, in order to produce multiple different
   * test suites.
   */
  ///////////////////////////////////////////////////////////////////
  @OptionGroup("Controlling randomness")
  @Option("The random seed to use in the generation process")
  public static int randomseed = (int) Randomness.DEFAULT_SEED;

  // Currently, Randoop is deterministic, and there isn't a way to make Randoop not pay the costs of
  // (for example) LinkedHashMaps instead of HashMaps.  The only effect of this command-line
  // argument is to forbid certain other command-line arguments that would themselves introduce
  // nondeterminism.
  /**
   * By default, Randoop is deterministic: running Randoop twice with the same arguments will
   * produce the same test suite, so long as the program under test is deterministic. (To produce
   * multiple different test suites, use the {@code --randomseed} command-line option.) However,
   * there are command-line arguments that make Randoop non-deterministic. Passing {@code
   * --deterministic} makes Randoop fail if one of the non-deterministic command-line arguments is
   * also passed; that is, passing {@code --deterministic} is a way to ensure you are not invoking
   * Randoop in a way that may lead to non-deterministic output. The {@code --deterministic} command
   * line argument doesn't itself do anything except check other command-line arguments.
   */
  @Option("If true, Randoop is deterministic")
  public static boolean deterministic = false;

  ///////////////////////////////////////////////////////////////////
  @OptionGroup("Logging, notifications, and troubleshooting Randoop")
  @Option("Run noisily: display information such as progress updates.")
  public static boolean progressdisplay = true;

  // Default value for progressintervalmillis; helps to see if user has set it.
  public static long PROGRESSINTERVALMILLIS_DEFAULT = 60000;

  @Option("Display progress message every <int> milliseconds. -1 means no display.")
  public static long progressintervalmillis = PROGRESSINTERVALMILLIS_DEFAULT;

  @Option("Display progress message every <int> attempts to create a test; -1 means none")
  public static long progressintervalsteps = 1000;

  @Option("Perform expensive internal checks (for Randoop debugging)")
  public static boolean debug_checks = false;

  /**
   * A file to which to log lots of information. If not specified, no logging is done. Enabling the
   * logs slows down Randoop.
   */
  @Option("<filename> Log lots of information to this file")
  public static @Owning FileWriterWithName log = null;

  /**
   * A file to which to log selections; helps find sources of non-determinism (randomness). If not
   * specified, no logging is done.
   */
  @Option("<filename> Log each random selection to this file")
  public static FileWriterWithName selection_log = null;

  /** A file to which to write operation usage, when Randoop exits. */
  @Option("<filename> Write operation usage counts to this file")
  public static FileWriterWithName operation_history_log = null;

  /**
   * True if Randoop should print generated tests that do not compile, which indicate Randoop bugs.
   */
  @Option("Display source if a generated test contains a compilation error.")
  public static boolean print_non_compiling_file = false;

  /**
   * Create sequences but never execute them. Used to test performance of Randoop's sequence
   * generation code.
   */
  @Unpublicized
  @Option("Create sequences but never execute them")
  public static boolean dontexecute = false;

  ///////////////////////////////////////////////////////////////////
  /** Install the given runtime visitor. See class randoop.ExecutionVisitor. */
  @OptionGroup(value = "Advanced extension points")
  @Option("Install the given runtime visitor")
  public static List<@ClassGetName String> visitor = new ArrayList<>();

  ///////////////////////////////////////////////////////////////////
  // This is only here to keep the ICSE07ContainersTest working
  // TODO Need to decide to keep the heuristic that uses this in
  /////////////////////////////////////////////////////////////////// ForwardGenerator
  @OptionGroup(value = "Pacheco thesis", unpublicized = true)
  @Unpublicized
  @Option("Use heuristic that may randomly repeat a method call several times")
  public static boolean repeat_heuristic = false;

  /** Check that the options given satisfy any specified constraints, and fail if they do not. */
  public void checkOptionsValid() {

    if (alias_ratio < 0 || alias_ratio > 1) {
      throw new RandoopUsageError("--alias-ratio must be between 0 and 1, inclusive.");
    }

    if (null_ratio < 0 || null_ratio > 1) {
      throw new RandoopUsageError("--null-ratio must be between 0 and 1, inclusive.");
    }

    if (maxsize <= 0) {
      throw new RandoopUsageError(
          "Maximum sequence size --maxsize must be greater than zero but was " + maxsize);
    }

    if (!literals_file.isEmpty() && literals_level == ClassLiteralsMode.NONE) {
      throw new RandoopUsageError(
          "Invalid parameter combination:"
              + " specified a class literal file and --use-class-literals=NONE");
    }

    if (deterministic && ReflectionExecutor.usethreads) {
      throw new RandoopUsageError(
          "Invalid parameter combination: --deterministic with --usethreads");
    }

    if (deterministic && time_limit != 0) {
      throw new RandoopUsageError(
          "Invalid parameter combination: --deterministic without --time-limit=0");
    }

    if (deterministic && progressintervalmillis != -1) {
      if (progressintervalmillis == PROGRESSINTERVALMILLIS_DEFAULT) {
        // User didn't supply --progressintervalmillis_default; set it to -1 to suppress output
        progressintervalmillis = -1;
      } else {
        throw new RandoopUsageError(
            "Invalid parameter combination: --deterministic with --progressintervalmillis");
      }
    }

    if (deterministic && GenInputsAbstract.input_selection == InputSelectionMode.ORIENTEERING) {
      throw new RandoopUsageError(
          "Invalid parameter combination: --deterministic with --input-selection==orienteering");
    }

    if (deterministic
        && method_selection == MethodSelectionMode.BLOODHOUND
        && bloodhound_update_mode == BloodhoundCoverageUpdateMode.TIME) {
      throw new RandoopUsageError(
          "Invalid parameter combination: --deterministic with --bloodhound-update-mode=time");
    }

    if (ReflectionExecutor.call_timeout != ReflectionExecutor.CALL_TIMEOUT_MILLIS_DEFAULT
        && !ReflectionExecutor.usethreads) {
      throw new RandoopUsageError(
          "Invalid parameter combination: --call-timeout without --usethreads");
    }

    if (time_limit == 0
        && attempted_limit >= LIMIT_DEFAULT
        && generated_limit >= LIMIT_DEFAULT
        && output_limit >= LIMIT_DEFAULT) {
      throw new RandoopUsageError(
          String.format(
              "Unlikely parameter combination: --time-limit=0 and high other limits:%n"
                  + " --attempted-limit=%s --generated-limit=%s --output-limit=%s",
              attempted_limit, generated_limit, output_limit));
    }

    if (testclass.isEmpty()
        && testjar.isEmpty()
        && classlist == null
        && methodlist == null
        && test_package.isEmpty()) {
      throw new RandoopUsageError(
          "You must specify some classes or methods to test."
              + Globals.lineSep
              + "Use --testjar, --test-package, --classlist, --testclass, or --methodlist.");
    }

    validateClassName(regression_test_basename, "regression-test-basename");
  }

  /**
   * Validates an argument that should be a class name. Throws RandoopUsageError if it is not valid.
   *
   * @param className an argument that should be a class name
   * @param commandLineOption the command line option name, without leading "--"
   */
  static void validateClassName(String className, String commandLineOption) {
    if (className.isEmpty()) {
      throw new RandoopUsageError(
          "Do not provide the empty string as the argument to --" + commandLineOption + ".");
    }
    if (className.indexOf('.') == -1 && !Character.isUpperCase(className.charAt(0))) {
      throw new RandoopUsageError(
          String.format(
              "Java classnames start with an uppercase letter. You provided --%s=%s",
              commandLineOption, className));
    }

    if (className.charAt(0) == '[' || !Signatures.isClassGetName(className)) {
      throw new RandoopUsageError(
          String.format(
              "Invalid Java classname. You provided --%s=%s", commandLineOption, className));
    }
  }

  /**
   * Returns true if the class should be omitted, according to the {@link #omit_classes} field.
   *
   * @param classname a class name
   * @return true if the class should be omitted
   */
  private static boolean shouldOmitClass(String classname) {
    for (Pattern p : omit_classes) {
      if (p.matcher(classname).find()) {
        return true;
      }
    }
    return false;
  }

  /**
   * Read names of classes under test, as provided with the --classlist or --testjar command-line
   * argument.
   *
   * @param accessibility the accessibility predicate
   * @return the classes provided via the --classlist or --testjar command-line argument
   */
  public static Set<@ClassGetName String> getClassnamesFromArgs(
      AccessibilityPredicate accessibility) {
    Set<@ClassGetName String> classnames = getClassNamesFromFile(classlist);
    for (Path jarFile : testjar) {
      classnames.addAll(getClassnamesFromJarFile(jarFile, accessibility));
    }
    for (String packageName : test_package) {
      classnames.addAll(getClassnamesFromPackage(packageName, accessibility));
    }
    for (String classname : testclass) {
      if (!Signatures.isClassGetName(classname)) {
        throw new RandoopUsageError(
            "Illegal argument --testclass=" + classname + ", should be a class name");
      }
      classnames.add(classname);
    }

    // This does not exclude explicitly-specified methods.  In other words, if the user specified a
    // method explicitly, this does not exclude it even if it is in an excluded class.
    for (Iterator<String> itor = classnames.iterator(); itor.hasNext(); ) {
      String classname = itor.next();
      if (shouldOmitClass(classname)) {
        itor.remove();
      }
    }

    return classnames;
  }

  /**
   * Read names of classes from a jar file. Ignores interfaces, abstract classes, non-accessible
   * classes, and those that cannot be loaded.
   *
   * @param jarFile the jar file from which to read classes
   * @param accessibility the accessibility predicate
   * @return the names of classes in the jar file
   */
  public static Set<@ClassGetName String> getClassnamesFromJarFile(
      Path jarFile, AccessibilityPredicate accessibility) {
    try (ZipInputStream zip = new ZipInputStream(new FileInputStream(jarFile.toString()))) {
      Set<@ClassGetName String> classNames = new TreeSet<>();
      for (ZipEntry entry = zip.getNextEntry(); entry != null; entry = zip.getNextEntry()) {
        if (!entry.isDirectory() && entry.getName().endsWith(".class")) {
          // This ZipEntry represents a class. Now, what class does it represent?
          String classFileName = entry.getName();
          @SuppressWarnings("signature") // string manipulation: convert filename to class name
          @InternalForm String ifClassName =
              classFileName.substring(0, classFileName.length() - ".class".length());
          @ClassGetName String className = Signatures.internalFormToClassGetName(ifClassName);
          if (shouldOmitClass(className)) {
            continue;
          }
          Class<?> c;
          try {
            c = Class.forName(className);
          } catch (ClassNotFoundException e) { // NoClassDefFoundError is caught below
            throw new RandoopUsageError(
                String.format(
                    "%s was read from %s but was not found on classpath."
                        + "  Ensure that %s is on the classpath.  Classpath:%n%s",
                    className, jarFile, jarFile, ReflectionPlume.classpathToString()));
          } catch (UnsatisfiedLinkError e) {
            // This happens when an old classfile refers to a class that has been removed from the
            // JDK, such as one in java.awt.*.
            System.out.printf(
                "Ignoring %s which was read from %s but could not be loaded: %s%n",
                className, jarFile, e);
            continue;
          } catch (ExceptionInInitializerError e) {
            System.out.printf(
                "Ignoring %s which was read from %s but could not be initialized: %s%n",
                className, jarFile, e);
            continue;
          } catch (NoClassDefFoundError e) {
            String eMsg = e.getMessage();
            if (eMsg.startsWith("Could not initialize class ")) {
              if (eMsg.endsWith(": " + className)) {
                System.out.printf(
                    "Ignoring %s which was read from %s but could not be initialized: %s%n",
                    className, jarFile, e);
                continue;
              } else {
                System.out.printf(
                    "Ignoring %s which was read from %s but a class could not be initialized: %s%n",
                    className, jarFile, e);
                continue;
              }
            }
            if (className.equals(e.getMessage())) {
              System.out.printf(
                  "Ignoring %s which was read from %s but could not be loaded: %s%n",
                  className, jarFile, e);
              continue;
            } else {
              System.out.printf(
                  "Ignoring %s which was read from %s but a class could not be loaded: %s%n",
                  className, jarFile, e);
              continue;
            }
          } catch (Error e) {
            // An example is: "java.lang.Error: FileMonitor not implemented for Linux"
            System.out.printf(
                "Ignoring %s which was read from %s but could not be loaded: %s%n",
                className, jarFile, e);
            continue;
          }
          if (accessibility.isAccessible(c)) {
            classNames.add(className);
          }
        }
      }
      return classNames;
    } catch (IOException e) {
      String message =
          String.format(
              "Error while reading jar file %s: %s%n",
              Util.pathAndAbsolute(jarFile), e.getMessage());
      throw new RandoopUsageError(message, e);
    }
  }

  /**
   * Returns classes from the classpath that are in the given package. Does not include classes in
   * sub-packages. Ignores non-accessible classes.
   *
   * @param packageName a package name; may be the empty string
   * @param accessibility the accessibility predicate
   * @return classes in package {@code packageName}
   */
  private static List<@ClassGetName String> getClassnamesFromPackage(
      String packageName, AccessibilityPredicate accessibility) {
    List<@ClassGetName String> classnames = new ArrayList<>();

    for (String path : Globals.getClassPath().split(File.pathSeparator)) {
      File location = new File(path);
      if (location.isFile() && location.getName().endsWith(".jar")) {
        classnames.addAll(getClassesWithPackageFromJar(location, packageName, accessibility));
      } else if (location.isDirectory()) {
        classnames.addAll(getClassesWithPackageFromDirectory(location, packageName, accessibility));
      }
    }

    return classnames;
  }

  /**
   * Given a directory on the CLASSPATH, returns classes in the given package. These classes are
   * found in a subdirectory of the given directory, whose name depends on the given package.
   *
   * @param directory a directory on the CLASSPATH
   * @param packageName a package name
   * @param accessibility the accessibility predicate
   * @return classes with the given package
   */
  private static List<@ClassGetName String> getClassesWithPackageFromDirectory(
      File directory, String packageName, AccessibilityPredicate accessibility) {
    String packageNameAsFile = packageName.replace(".", File.separator);
    // This directory contains the .class files.
    File packageDirectory = directory.toPath().resolve(packageNameAsFile).toFile();
    if (packageDirectory.exists() && packageDirectory.isDirectory()) {
      File[] files = packageDirectory.listFiles(f -> f.isFile() && f.getName().endsWith(".class"));
      List<@ClassGetName String> classnames = new ArrayList<>(files.length);
      for (File file : files) {

        String relativePath = directory.toPath().relativize(file.toPath()).toString();
        String classname = Signatures.classfilenameToBinaryName(relativePath);
        try {
          Class<?> classFromPackage = Class.forName(classname);
          if (accessibility.isAccessible(classFromPackage)) {
            classnames.add(classname);
          }
        } catch (ClassNotFoundException | NoClassDefFoundError e) {
          throw new RandoopClassNameError(
              classname,
              String.format(
                  "Cannot load class found in directory %s", directory.getAbsolutePath()));
        }
      }
      return classnames;
    }
    return new ArrayList<>(0);
  }

  /**
   * Returns classes with the given package in the given jar file.
   *
   * @param jarFile a jar file containing classes
   * @param packageName a package name
   * @param accessibility the accessibility predicate
   * @return classes in package {@code packageName} in the given jar file
   */
  private static List<@ClassGetName String> getClassesWithPackageFromJar(
      File jarFile, String packageName, AccessibilityPredicate accessibility) {
    List<@ClassGetName String> classnames = new ArrayList<>();
    String classname = ""; // Declared here to be able to use variable in catch block
    try (ZipInputStream zip = new ZipInputStream(new FileInputStream(jarFile.toString()))) {
      for (ZipEntry entry = zip.getNextEntry(); entry != null; entry = zip.getNextEntry()) {
        if (!entry.isDirectory() && entry.getName().endsWith(".class")) {
          classname =
              Signatures.binaryNameToClassGetName(
                  Signatures.classfilenameToBinaryName(entry.getName()));
          if (classname.startsWith(packageName)
              // no following "." means the class is not in a subpackage.
              && !classname.substring(packageName.length() + 1).contains(".")
              && accessibility.isAccessible(Class.forName(classname))) {
            classnames.add(classname);
          }
        }
      }
    } catch (FileNotFoundException e) {
      throw new RandoopUsageError(
          String.format(
              "Cannot find .jar file %s specified in classpath: %s",
              jarFile.getAbsolutePath(), Globals.getClassPath()));
    } catch (IOException e) {
      throw new RandoopUsageError(
          String.format("Cannot read .jar file %s", Util.fileAndAbsolute(jarFile)), e);
    } catch (ClassNotFoundException | NoClassDefFoundError e) {
      throw new RandoopClassNameError(
          classname, String.format("Cannot load class found in %s", jarFile.getAbsolutePath()));
    }
    return classnames;
  }

  /**
   * Returns the class names listed in the file.
   *
   * @param file the file containing the strings
   * @return the lines in the file, or null if listFile is null
   */
  public static Set<@ClassGetName String> getClassNamesFromFile(Path file) {
    Set<@ClassGetName String> result = new LinkedHashSet<>();
    for (String line : getStringSetFromFile(file, "class names")) {
      if (!Signatures.isClassGetName(line)) {
        throw new RandoopUsageError(
            "Illegal value \""
                + line
                + "\" in "
                + file
                + ", should be a class name in the format of Class.GetName()");
      }

      result.add(line);
    }
    return result;
  }

  /**
   * Returns a set consisting of the lines of the file, except those starting with "#". Returns
   * empty set if listFile is null.
   *
   * @param listFile the file containing the strings
   * @param fileDescription string used in error messages
   * @return the lines in the file, or null if listFile is null
   */
  public static Set<String> getStringSetFromFile(Path listFile, String fileDescription) {
    return getStringSetFromFile(listFile, fileDescription, "^#.*", null);
  }

  /**
   * Returns a set consisting of the lines of the file. Returns empty set if listFile is null.
   *
   * @param listFile the file containing the strings
   * @param fileDescription string used in error messages
   * @param commentRegex indicates which lines are comments that should be ignored
   * @param includeRegex if this string appears in the file, then another file is recursively read
   * @return the strings in the file, or null if listFile is null
   */
  @SuppressWarnings("SameParameterValue")
  public static Set<String> getStringSetFromFile(
      @Nullable Path listFile, String fileDescription, String commentRegex, String includeRegex) {
    Set<String> elementSet = new LinkedHashSet<>();
    if (listFile != null) {
      try (EntryReader er = new EntryReader(listFile.toFile(), commentRegex, includeRegex)) {
        for (String line : er) {
          String trimmed = line.trim();
          if (!trimmed.isEmpty()) {
            elementSet.add(trimmed);
          }
        }
      } catch (IOException e) {
        String message =
            String.format(
                "Error while reading %s file %s: %s%n",
                fileDescription, Util.pathAndAbsolute(listFile), e.getMessage());
        throw new RandoopUsageError(message, e);
      }
    }
    return elementSet;
  }
}<|MERGE_RESOLUTION|>--- conflicted
+++ resolved
@@ -715,13 +715,10 @@
   @Option("Construct method inputs on demand, if no value exists yet of the given type")
   public static boolean demand_driven = false;
 
-<<<<<<< HEAD
-=======
   @Unpublicized
   @Option("Log information about the classes used in demand-driven input creation")
   public static @Nullable String demand_driven_logging = null;
 
->>>>>>> 62400aca
   ///////////////////////////////////////////////////////////////////
   /**
    * Try to reuse values from a sequence with the given frequency. If an alias ratio is given, it
