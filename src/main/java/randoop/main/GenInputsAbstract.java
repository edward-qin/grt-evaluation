--- conflicted
+++ resolved
@@ -708,7 +708,6 @@
   @Option("Maximum length of Strings in generated tests")
   public static int string_maxlen = 1000;
 
-<<<<<<< HEAD
   /**
    * The "Elephant Brain" feature from the GRT paper manages method sequences (to create inputs) in
    * {@link randoop.sequence.SequenceCollection} using the exact types obtained at runtime. When
@@ -720,9 +719,6 @@
   @Option("Manage method sequences with the exact types obtained at run-time")
   public static boolean elephant_brain = false;
 
-  ///////////////////////////////////////////////////////////////////
-=======
->>>>>>> bf1e055e
   /**
    * Try to reuse values from a sequence with the given frequency. If an alias ratio is given, it
    * should be between 0 and 1.
