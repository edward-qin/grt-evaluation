package randoop.main;

import static randoop.reflection.AccessibilityPredicate.IS_PUBLIC;

import com.github.javaparser.ParseException;
import com.github.javaparser.ast.CompilationUnit;
import com.github.javaparser.ast.stmt.BlockStmt;
import java.io.File;
import java.io.IOException;
import java.io.InputStream;
import java.io.PrintWriter;
import java.net.URI;
import java.net.URISyntaxException;
import java.nio.file.DirectoryStream;
import java.nio.file.FileSystem;
import java.nio.file.FileSystems;
import java.nio.file.Files;
import java.nio.file.Path;
import java.nio.file.Paths;
import java.util.ArrayList;
import java.util.Arrays;
import java.util.Collection;
import java.util.Collections;
import java.util.HashMap;
import java.util.HashSet;
import java.util.LinkedHashSet;
import java.util.List;
import java.util.Locale;
import java.util.Map;
import java.util.PriorityQueue;
import java.util.Set;
import java.util.StringJoiner;
import java.util.StringTokenizer;
import java.util.function.Predicate;
import java.util.regex.Pattern;
import java.util.regex.PatternSyntaxException;
import org.checkerframework.checker.nullness.qual.PolyNull;
import org.checkerframework.checker.signature.qual.ClassGetName;
import org.checkerframework.checker.signature.qual.Identifier;
import org.plumelib.options.Options;
import org.plumelib.options.Options.ArgException;
import org.plumelib.util.CollectionsPlume;
import org.plumelib.util.EntryReader;
import org.plumelib.util.StringsPlume;
import org.plumelib.util.UtilPlume;
import randoop.ExecutionVisitor;
import randoop.Globals;
import randoop.MethodReplacements;
import randoop.condition.RandoopSpecificationError;
import randoop.condition.SpecificationCollection;
import randoop.execution.TestEnvironment;
import randoop.generation.AbstractGenerator;
import randoop.generation.ComponentManager;
import randoop.generation.ForwardGenerator;
import randoop.generation.RandoopGenerationError;
import randoop.generation.SeedSequences;
import randoop.generation.TestUtils;
import randoop.instrument.CoveredClassVisitor;
import randoop.operation.Operation;
import randoop.operation.OperationParseException;
import randoop.operation.TypedClassOperation;
import randoop.operation.TypedOperation;
import randoop.operation.TypedOperation.RankedTypeOperation;
import randoop.output.CodeWriter;
import randoop.output.FailingAssertionCommentWriter;
import randoop.output.JUnitCreator;
import randoop.output.JavaFileWriter;
import randoop.output.MinimizerWriter;
import randoop.output.NameGenerator;
import randoop.output.RandoopOutputException;
import randoop.reflection.AccessibilityPredicate;
import randoop.reflection.DefaultReflectionPredicate;
import randoop.reflection.OmitMethodsPredicate;
import randoop.reflection.OperationModel;
import randoop.reflection.RandoopInstantiationError;
import randoop.reflection.RawSignature;
import randoop.reflection.ReflectionPredicate;
import randoop.reflection.SignatureParseException;
import randoop.sequence.ExecutableSequence;
import randoop.sequence.Sequence;
import randoop.sequence.SequenceExceptionError;
import randoop.sequence.SequenceExecutionException;
import randoop.sequence.Statement;
import randoop.test.CompilableTestPredicate;
import randoop.test.ContractCheckingGenerator;
import randoop.test.ContractSet;
import randoop.test.ErrorTestPredicate;
import randoop.test.ExcludeTestPredicate;
import randoop.test.ExpectedExceptionCheckGen;
import randoop.test.ExtendGenerator;
import randoop.test.IncludeIfCoversPredicate;
import randoop.test.IncludeTestPredicate;
import randoop.test.RegressionCaptureGenerator;
import randoop.test.RegressionTestPredicate;
import randoop.test.TestCheckGenerator;
import randoop.test.ValidityCheckingGenerator;
import randoop.test.ValueSizePredicate;
import randoop.types.ClassOrInterfaceType;
import randoop.types.Type;
import randoop.util.Log;
import randoop.util.MultiMap;
import randoop.util.Randomness;
import randoop.util.RandoopLoggingError;
import randoop.util.ReflectionExecutor;
import randoop.util.SimpleList;
import randoop.util.Util;
import randoop.util.predicate.AlwaysFalse;

/** Test generation. */
public class GenTests extends GenInputsAbstract {

  // If this is changed, also change RandoopSystemTest.NO_OPERATIONS_TO_TEST
  private static final String NO_OPERATIONS_TO_TEST =
      "There are no methods for Randoop to test.  See diagnostics above.  Exiting.";

  private static final String command = "gentests";

  private static final String pitch = "Generates unit tests for a set of classes.";

  private static final String commandGrammar = "gentests OPTIONS";

  private static final String where =
      "At least one of `--testjar', `--classlist', `--testclass', or `--methodlist' is"
          + " specified.";

  private static final String summary =
      "Uses feedback-directed random test generation to generate "
          + "error-revealing tests and regression tests. ";

  private static final String input =
      "One or more names of classes to test. A class to test can be specified "
          + "via the `--testjar', `--classlist', or `--testclass' options.";

  private static final String output =
      "Two JUnit test suites (each as one or more Java source files): "
          + "an error-revealing test suite and a regression test suite.";

  private static final String example =
      "java randoop.main.Main gentests --testclass=java.util.Collections "
          + "--testclass=java.util.TreeSet";

  /** Explanations printed to the user. */
  private static final List<String> notes;

  /** The prefix for test method names. */
  public static final @Identifier String TEST_METHOD_NAME_PREFIX = "test";

  private BlockStmt afterAllFixtureBody;
  private BlockStmt afterEachFixtureBody;
  private BlockStmt beforeAllFixtureBody;
  private BlockStmt beforeEachFixtureBody;

  static {
    notes = new ArrayList<>(4);
    notes.add("See the Randoop manual for guidance.  Here are a few tips.");
    notes.add(
        "Randoop executes the code under test, with no mechanisms to protect your system from harm"
            + " resulting from arbitrary code execution. If random execution of your code could"
            + " have undesirable effects (e.g., deletion of files, opening network connections,"
            + " etc.), execute Randoop in a sandbox.");
    notes.add(
        "Randoop will only use methods from the classes that you specify for testing. "
            + "If Randoop is not generating tests for a particular method, make sure that you "
            + "include classes for the types that the method requires.");
    notes.add(
        "Randoop can be deterministic when the code under test is itself deterministic. "
            + "This means that two runs of Randoop may generate the same tests. "
            + "To produce different tests across runs, use the --randomseed option.");
  }

  private static Options options =
      new Options(
          GenTests.class,
          GenInputsAbstract.class,
          ReflectionExecutor.class,
          ForwardGenerator.class,
          AbstractGenerator.class);

  /** The count of sequences that failed to compile. */
  private int sequenceCompileFailureCount = 0;

  /** GenTests constructor that uses default messages. */
  public GenTests() {
    super(command, pitch, commandGrammar, where, summary, notes, input, output, example, options);
  }

  @Override
  public boolean handle(String[] args) {

    try {
      String[] nonargs = options.parse(args);
      if (nonargs.length > 0) {
        throw new ArgException("Unrecognized command-line arguments: " + Arrays.toString(nonargs));
      }
    } catch (ArgException ae) {
      // usage() exits the program by calling System.exit().
      usage("While parsing command-line arguments: %s", ae.getMessage());
    }

    if (GenInputsAbstract.progressdisplay) {
      System.out.println("Randoop for Java version " + Globals.getRandoopVersion() + ".");
    }

    checkOptionsValid();

    Randomness.setSeed(randomseed);

    // java.security.Policy policy = java.security.Policy.getPolicy();

    // This is distracting to the user as the first thing shown, and is not very informative.
    // Reinstate it with a --verbose option.
    // if (GenInputsAbstract.progressdisplay) {
    //   System.out.printf("Using security policy %s%n", policy);
    // }

    // If some properties were specified, set them
    for (String prop : GenInputsAbstract.system_props) {
      String[] pa = prop.split("=", 2);
      if (pa.length != 2) {
        usage("invalid property definition: %s%n", prop);
      }
      System.setProperty(pa[0], pa[1]);
    }

    /*
     * If there is fixture code check that it can be parsed first
     */
    if (!getFixtureCode()) {
      System.exit(1);
    }

    /*
     * Setup model of classes under test
     */

    AccessibilityPredicate accessibility;
    if (GenInputsAbstract.junit_package_name == null) {
      accessibility = IS_PUBLIC;
    } else if (GenInputsAbstract.only_test_public_members) {
      accessibility = IS_PUBLIC;
      if (GenInputsAbstract.junit_package_name != null) {
        System.out.println(
            "Not using package "
                + GenInputsAbstract.junit_package_name
                + " since --only-test-public-members is set");
      }
    } else {
      accessibility =
          new AccessibilityPredicate.PackageAccessibilityPredicate(
              GenInputsAbstract.junit_package_name);
    }

    // Get names of classes under test
    Set<@ClassGetName String> classnames = GenInputsAbstract.getClassnamesFromArgs(accessibility);

    // Get names of classes that must be covered by output tests
    Set<@ClassGetName String> coveredClassnames =
        GenInputsAbstract.getClassNamesFromFile(require_covered_classes);

    // Get names of fields to be omitted
    Set<String> omitFields = GenInputsAbstract.getStringSetFromFile(omit_field_file, "fields");
    omitFields.addAll(omit_field);
    // Temporary, for backward compatibility
    omitFields.addAll(GenInputsAbstract.getStringSetFromFile(omit_field_list, "fields"));

    for (Path omitMethodsFile : GenInputsAbstract.omit_methods_file) {
      omit_methods.addAll(readPatterns(omitMethodsFile));
    }

    for (Path omitClassesFile : GenInputsAbstract.omit_classes_file) {
      omit_classes.addAll(readPatterns(omitClassesFile));
    }

    if (!GenInputsAbstract.dont_omit_replaced_methods) {
      omit_methods.addAll(createPatternsFromSignatures(MethodReplacements.getSignatureList()));
    }
    if (!GenInputsAbstract.omit_methods_no_defaults) {
      omit_methods.addAll(readPatternsFromResource("/omitmethods-defaults.txt"));
      omit_methods.addAll(readPatternsFromResource("/JDK-nondet-methods.txt"));
    }

    if (!GenInputsAbstract.omit_classes_no_defaults) {
      String omitClassesDefaultsFileName = "/omit-classes-defaults.txt";
      try (InputStream inputStream =
          GenTests.class.getResourceAsStream(omitClassesDefaultsFileName)) {
        omit_classes.addAll(readPatterns(inputStream, omitClassesDefaultsFileName));
      } catch (IOException e) {
        throw new RandoopBug(e);
      }
    }

    ReflectionPredicate reflectionPredicate = new DefaultReflectionPredicate(omitFields);

    ClassNameErrorHandler classNameErrorHandler = new ThrowClassNameError();
    if (silently_ignore_bad_class_names) {
      classNameErrorHandler = new WarnOnBadClassName();
    }

    String classpath = Globals.getClassPath();

    /*
     * Setup pre/post/throws-conditions for operations.
     */
    if (GenInputsAbstract.use_jdk_specifications) {
      if (GenInputsAbstract.specifications == null) {
        GenInputsAbstract.specifications = new ArrayList<>(getJDKSpecificationFiles());
      } else {
        GenInputsAbstract.specifications.addAll(getJDKSpecificationFiles());
      }
    }
    OperationModel operationModel = null;
    try (SpecificationCollection operationSpecifications =
        SpecificationCollection.create(GenInputsAbstract.specifications)) {

      try {
        operationModel =
            OperationModel.createModel(
                accessibility,
                reflectionPredicate,
                omit_methods,
                classnames,
                coveredClassnames,
                classNameErrorHandler,
                GenInputsAbstract.literals_file,
                operationSpecifications);
      } catch (SignatureParseException e) {
        System.out.printf("%nError: parse exception thrown %s%n", e);
        System.out.println("Exiting Randoop.");
        System.exit(1);
      } catch (NoSuchMethodException e) {
        System.out.printf("%nError building operation model: %s%n", e);
        System.out.println("Exiting Randoop.");
        System.exit(1);
      } catch (RandoopClassNameError e) {
        System.out.printf("Class Name Error: %s%n", e.getMessage());
        if (e.getMessage().startsWith("No class with name \"")) {
          System.out.println("More specifically, none of the following files could be found:");
          StringTokenizer tokenizer = new StringTokenizer(classpath, File.pathSeparator);
          while (tokenizer.hasMoreTokens()) {
            String classPathElt = tokenizer.nextToken();
            if (classPathElt.endsWith(".jar")) {
              String classFileName = e.className.replace(".", "/") + ".class";
              System.out.println("  " + classFileName + " in " + classPathElt);
            } else {
              String classFileName = e.className.replace(".", File.separator) + ".class";
              if (!classPathElt.endsWith(File.separator)) {
                classPathElt += File.separator;
              }
              System.out.println("  " + classPathElt + classFileName);
            }
          }
          System.out.println("Correct your classpath or the class name and re-run Randoop.");
        } else {
          System.out.println("Problem in OperationModel.createModel().");
          System.out.println("  accessibility = " + accessibility);
          System.out.println("  reflectionPredicate = " + reflectionPredicate);
          System.out.println("  omit_methods = " + omit_methods);
          System.out.println("  classnames = " + classnames);
          System.out.println("  coveredClassnames = " + coveredClassnames);
          System.out.println("  classNameErrorHandler = " + classNameErrorHandler);
          System.out.println(
              "  GenInputsAbstract.literals_file = " + GenInputsAbstract.literals_file);
          System.out.println("  operationSpecifications = " + operationSpecifications);
          e.printStackTrace(System.out);
        }
        System.exit(1);
      }
    } catch (RandoopSpecificationError e) {
      System.out.printf("Specification Error: %s%n", e.getMessage());
      System.exit(1);
    }
    assert operationModel != null;

    List<TypedOperation> operations = operationModel.getOperations();
    Set<ClassOrInterfaceType> classesUnderTest = operationModel.getClassTypes();

    /*
     * Stop if there is only 1 operation. This will be the Object() constructor.
     */
    if (operations.size() <= 1) {
      System.out.println("You provided no methods to test, so no tests for them can be generated.");
      System.out.println();
      System.out.println("Additional diagnostis appear below.");
      operationModel.dumpModel(System.out);
      System.out.println();
      System.out.println(NO_OPERATIONS_TO_TEST);
      System.exit(1);
    }
    if (GenInputsAbstract.progressdisplay) {
      System.out.println("PUBLIC MEMBERS=" + operations.size());
    }

    /*
     * Initialize components:
     * <ul>
     *   <li>Add default seeds for primitive types
     *   <li>Add any values for TestValue annotated static fields in operationModel
     * </ul>
     */
    Set<Sequence> defaultSeeds = SeedSequences.defaultSeeds();
    Set<Sequence> annotatedTestValues = operationModel.getAnnotatedTestValues();
    Set<Sequence> components =
        new LinkedHashSet<>(
            CollectionsPlume.mapCapacity(defaultSeeds.size() + annotatedTestValues.size()));
    components.addAll(defaultSeeds);
    components.addAll(annotatedTestValues);

    ComponentManager componentMgr = new ComponentManager(components);
    operationModel.addClassLiterals(
<<<<<<< HEAD
        // TODO: Weird. Why pass GenInputsAbstract.literals_file here while we can get those
        // directly
=======
        // TODO: Why pass GenInputsAbstract.literals_file here when we can get those directly?
>>>>>>> 17a5421d
        componentMgr, GenInputsAbstract.literals_file, GenInputsAbstract.literals_level);

    MultiMap<Type, TypedClassOperation> sideEffectFreeMethodsByType = readSideEffectFreeMethods();

    Set<TypedOperation> sideEffectFreeMethods = new LinkedHashSet<>();
    for (Type keyType : sideEffectFreeMethodsByType.keySet()) {
      sideEffectFreeMethods.addAll(sideEffectFreeMethodsByType.getValues(keyType));
    }

    operationModel.log();

    /*
     * Create the generator for this session.
     */
    AbstractGenerator explorer =
        new ForwardGenerator(
            operations,
            sideEffectFreeMethods,
            new GenInputsAbstract.Limits(),
            componentMgr,
            /* stopper= */ null,
            classesUnderTest);

    // log setup.
    operationModel.log();
    if (GenInputsAbstract.operation_history_log != null) {
      TestUtils.setOperationLog(new PrintWriter(GenInputsAbstract.operation_history_log), explorer);
    }
    TestUtils.setSelectionLog(GenInputsAbstract.selection_log);

    // These two debugging lines make runNoOutputTest() fail:
    // operationModel.dumpModel(System.out);
    // System.out.println("isLoggingOn = " + Log.isLoggingOn());

    /*
     * Create the test check generator for the contracts and side-effect-free methods
     */
    ContractSet contracts = operationModel.getContracts();
    TestCheckGenerator testGen =
        createTestCheckGenerator(
            accessibility,
            contracts,
            sideEffectFreeMethodsByType,
            operationModel.getOmitMethodsPredicate());
    explorer.setTestCheckGenerator(testGen);

    /*
     * Setup for test predicate
     */
    // Always exclude a singleton sequence with just new Object()
    TypedOperation objectConstructor;
    try {
      objectConstructor = TypedOperation.forConstructor(Object.class.getConstructor());
    } catch (NoSuchMethodException e) {
      throw new RandoopBug("failed to get Object constructor", e);
    }

    Sequence newObj = new Sequence().extend(objectConstructor);
    Set<Sequence> excludeSet = new LinkedHashSet<>(CollectionsPlume.mapCapacity(1));
    excludeSet.add(newObj);

    // Define test predicate to decide which test sequences will be output.
    // It returns true if the sequence should be output.
    Predicate<ExecutableSequence> isOutputTest =
        createTestOutputPredicate(
            excludeSet,
            operationModel.getCoveredClassesGoal(),
            GenInputsAbstract.require_classname_in_test);

    explorer.setTestPredicate(isOutputTest);

    /*
     * Setup visitors
     */
    List<ExecutionVisitor> visitors = new ArrayList<>();
    // instrumentation visitor
    if (GenInputsAbstract.require_covered_classes != null) {
      visitors.add(new CoveredClassVisitor(operationModel.getCoveredClassesGoal()));
    }
    // Install any user-specified visitors.
    if (!GenInputsAbstract.visitor.isEmpty()) {
      for (String visitorClsName : GenInputsAbstract.visitor) {
        try {
          @SuppressWarnings("unchecked")
          Class<ExecutionVisitor> cls = (Class<ExecutionVisitor>) Class.forName(visitorClsName);
          ExecutionVisitor vis = cls.getDeclaredConstructor().newInstance();
          visitors.add(vis);
        } catch (Exception e) {
          throw new RandoopBug("Error while loading visitor class " + visitorClsName, e);
        }
      }
    }
    explorer.setExecutionVisitor(visitors);

    // Diagnostic output
    if (GenInputsAbstract.progressdisplay) {
      System.out.printf("Explorer = %s%n", explorer);
    }
    // These two debugging lines make runNoOutputTest() fail:
    // operationModel.dumpModel(System.out);
    // System.out.println("isLoggingOn = " + Log.isLoggingOn());
    if (Log.isLoggingOn()) {
      Log.logPrintf("Initial sequences (seeds):%n");
      componentMgr.log();
    }

    // Generate tests
    try {
      explorer.createAndClassifySequences();
    } catch (SequenceExceptionError e) {
      printSequenceExceptionError(explorer, e);
      System.exit(1);
    } catch (RandoopInstantiationError e) {
      throw new RandoopBug("Error instantiating operation " + e.getOpName(), e);
    } catch (RandoopGenerationError e) {
      throw new RandoopBug("Error in generation with operation " + e.getInstantiatedOperation(), e);
    } catch (SequenceExecutionException e) {
      throw new RandoopBug("Error executing generated sequence", e);
    } catch (RandoopLoggingError e) {
      throw new RandoopBug("Logging error", e);
    } catch (Throwable e) {
      System.out.printf(
          "createAndClassifySequences threw an exception%n%s%n", UtilPlume.stackTraceToString(e));
      throw e;
    }

    // post generation
    if (GenInputsAbstract.dont_output_tests) {
      return true;
    }

    JUnitCreator junitCreator =
        JUnitCreator.getTestCreator(
            junit_package_name,
            beforeAllFixtureBody,
            afterAllFixtureBody,
            beforeEachFixtureBody,
            afterEachFixtureBody);

    JavaFileWriter javaFileWriter = new JavaFileWriter(junit_output_dir);

    if (!GenInputsAbstract.no_error_revealing_tests) {
      CodeWriter codeWriter = javaFileWriter;
      if (GenInputsAbstract.minimize_error_test || GenInputsAbstract.stop_on_error_test) {
        codeWriter = new MinimizerWriter(javaFileWriter);
      }
      writeTestFiles(
          junitCreator,
          explorer.getErrorTestSequences(),
          codeWriter,
          GenInputsAbstract.error_test_basename,
          "Error-revealing");
    }

    if (!GenInputsAbstract.no_regression_tests) {
      final TestEnvironment testEnvironment =
          new TestEnvironment(convertClasspathToAbsolute(classpath));
      String agentPathString = MethodReplacements.getAgentPath();
      String agentArgs = MethodReplacements.getAgentArgs();
      if (agentPathString != null && !agentPathString.isEmpty()) {
        Path agentPath = Paths.get(agentPathString);
        testEnvironment.setReplaceCallAgent(agentPath, agentArgs);
      }

      List<ExecutableSequence> regressionSequences = explorer.getRegressionSequences();

      if (GenInputsAbstract.progressdisplay) {
        System.out.printf(
            "%nAbout to look for failing assertions in %d regression sequences.%n",
            regressionSequences.size());
      }
      FailingAssertionCommentWriter codeWriter =
          new FailingAssertionCommentWriter(testEnvironment, javaFileWriter);
      writeTestFiles(
          junitCreator,
          regressionSequences,
          codeWriter,
          GenInputsAbstract.regression_test_basename,
          "Regression");

      // TODO: We don't rerun Error Test Sequences, so we do not know whether they are flaky.
      if (GenInputsAbstract.progressdisplay) {
        System.out.printf("About to look for flaky methods.%n");
        System.out.flush();
      }
      processAndOutputFlakyMethods(
          testNamesToSequences(codeWriter.getFlakyTestNames(), regressionSequences),
          regressionSequences,
          sideEffectFreeMethodsByType,
          operationModel.getOmitMethodsPredicate(),
          accessibility);
    } // if (!GenInputsAbstract.no_regression_tests)

    if (GenInputsAbstract.progressdisplay) {
      System.out.printf("%nInvalid tests generated: %d%n", explorer.invalidSequenceCount);
      System.out.flush();
    }

    if (this.sequenceCompileFailureCount > 0) {
      System.out.printf(
          "%nUncompilable sequences generated (count: %d).%n", this.sequenceCompileFailureCount);
      System.out.println(
          "Please report uncompilable sequences at https://github.com/randoop/randoop/issues ,");
      System.out.println(
          "providing the information requested at"
              + " https://randoop.github.io/randoop/manual/index.html#bug-reporting .");
    }

    // Operation history includes counts determined by getting regression sequences from explorer,
    // so dump after all done.
    explorer.getOperationHistory().outputTable();

    return true;
  }

  /**
   * Read side-effect-free methods from the default JDK side-effect-free method list, and from a
   * user-provided method list if provided.
   *
   * @return a map from a Type to a set of side-effect-free methods that take that type as their
   *     only argument
   */
  public static MultiMap<Type, TypedClassOperation> readSideEffectFreeMethods() {
    MultiMap<Type, TypedClassOperation> sideEffectFreeJDKMethods;
    String sefDefaultsFileName = "/JDK-sef-methods.txt";
    try (InputStream inputStream = GenTests.class.getResourceAsStream(sefDefaultsFileName)) {
      sideEffectFreeJDKMethods =
          OperationModel.readOperations(inputStream, sefDefaultsFileName, true);
    } catch (IOException e) {
      throw new RandoopBug(e);
    }

    MultiMap<Type, TypedClassOperation> sideEffectFreeUserMethods;
    try {
      sideEffectFreeUserMethods =
          OperationModel.readOperations(GenInputsAbstract.side_effect_free_methods);
    } catch (OperationParseException e) {
      throw new RandoopUsageError(
          String.format(
              "Incorrectly formatted method in file %s: %s%n",
              GenInputsAbstract.side_effect_free_methods, e));
    }

    MultiMap<Type, TypedClassOperation> result =
        new MultiMap<>(
            CollectionsPlume.mapCapacity(
                sideEffectFreeJDKMethods.size() + sideEffectFreeUserMethods.size()));
    result.addAll(sideEffectFreeJDKMethods);
    result.addAll(sideEffectFreeUserMethods);
    return result;
  }

  /** Is output to the user before each possibly flaky method. */
  public static final String POSSIBLY_FLAKY_PREFIX = "  Possibly flaky:  ";

  /** Methods that are known to be non-flaky. */
  private static final List<RawSignature> nonFlakyMethods = new ArrayList<>();

  static {
    nonFlakyMethods.add(
        new RawSignature(
            "java.util.regex", "Pattern", "quote", new Class<?>[] {java.lang.String.class}));
    nonFlakyMethods.add(new RawSignature("java.lang", "String", "trim", new Class<?>[0]));
  }

  /**
   * Returns true if the operation is definitely non-flaky.
   *
   * @param op an operation
   * @return true if the operation is definitely non-flaky
   */
  private static boolean isNonFlaky(TypedClassOperation op) {
    RawSignature opSig = op.getRawSignature();
    for (RawSignature nonFlaky : nonFlakyMethods) {
      if (opSig.equals(nonFlaky)) {
        return true;
      }
    }
    return false;
  }

  /**
   * Outputs names of suspected flaky methods by using the tf-idf metric (Term Frequency - Inverse
   * Document Frequency), which is:
   *
   * <pre>(number of flaky tests M occurs in) / (number of total tests M occurs in)</pre>
   *
   * @param flakySequences the flaky test sequences
   * @param sequences all the sequences (flaky and non-flaky)
   * @param sideEffectFreeMethodsByType side-effect-free methods to use in assertions
   * @param omitMethodsPredicate the user-supplied predicate for which methods should not be used
   *     during test generation
   * @param accessibilityPredicate accessibility predicate for side-effect-free methods
   */
  private void processAndOutputFlakyMethods(
      List<ExecutableSequence> flakySequences,
      List<ExecutableSequence> sequences,
      MultiMap<Type, TypedClassOperation> sideEffectFreeMethodsByType,
      OmitMethodsPredicate omitMethodsPredicate,
      AccessibilityPredicate accessibilityPredicate) {

    if (flakySequences.isEmpty()) {
      return;
    }

    // Exclude methods that were omitted during test generation.
    MultiMap<Type, TypedClassOperation> assertableSideEffectFreeMethods = new MultiMap<>();
    for (Type t : sideEffectFreeMethodsByType.keySet()) {
      Set<TypedClassOperation> typeOperations = sideEffectFreeMethodsByType.getValues(t);
      for (TypedClassOperation tco : typeOperations) {
        if (!RegressionCaptureGenerator.isAssertableMethod(
            tco, omitMethodsPredicate, accessibilityPredicate)) {
          continue;
        }

        assertableSideEffectFreeMethods.add(t, tco);
      }
    }

    System.out.println();
    System.out.println("Flaky tests were generated. This means that your program contains");
    System.out.println("methods that are nondeterministic or depend on non-local state.");

    if (GenInputsAbstract.nondeterministic_methods_to_output > 0) {
      // How many flaky tests an operation occurs in (regardless of how many times it appears in
      // that test).
      Map<TypedClassOperation, Integer> testOccurrences =
          countSequencesPerOperation(sequences, assertableSideEffectFreeMethods);

      // How many tests an operation occurs in (regardless of how many times it appears in that
      // flaky test).
      Map<TypedClassOperation, Integer> flakyOccurrences =
          countSequencesPerOperation(flakySequences, assertableSideEffectFreeMethods);

      // TODO: This isn't exactly tf-idf, though it may be a useful metric nonetheless.
      // Priority queue of methods ordered by tf-idf heuristic, highest first.
      PriorityQueue<RankedTypeOperation> methodHeuristicPriorityQueue =
          new PriorityQueue<>(TypedOperation.compareRankedTypeOperation.reversed());
      for (TypedClassOperation op : flakyOccurrences.keySet()) {
        if (isNonFlaky(op)) {
          continue;
        }
        // `op` is a key in both maps.
        // (The keys of testOccurrences are a superset of the keys of flakyOccurrences.)
        double tfIdfMetric = (double) flakyOccurrences.get(op) / testOccurrences.get(op);
        RankedTypeOperation rankedMethod = new RankedTypeOperation(tfIdfMetric, op);
        methodHeuristicPriorityQueue.add(rankedMethod);
      }

      System.out.println("The following methods, in decreasing order of likelihood,");
      System.out.println("are the most likely to be the problem.");
      int maxMethodsToOutput = GenInputsAbstract.nondeterministic_methods_to_output;
      for (int i = 0; i < maxMethodsToOutput && !methodHeuristicPriorityQueue.isEmpty(); i++) {
        RankedTypeOperation rankedMethod = methodHeuristicPriorityQueue.remove();
        System.out.println(
            POSSIBLY_FLAKY_PREFIX + rankedMethod.operation.getFullyQualifiedSignature());
      }
    }

    System.out.println(
        "To prevent the generation of flaky tests, see section 'Randoop generated flaky tests'");
    System.out.println(" at https://randoop.github.io/randoop/manual/#flaky-tests .");
    System.out.println();
  }

  /**
   * Given a collection of test names of the form "test005", returns the corresponding elements from
   * the given list.
   *
   * @param testNames names of the form "test005"
   * @param sequences test sequences (error or regression), numbered sequentially
   * @return the sequences corresponding to the test names
   */
  private List<ExecutableSequence> testNamesToSequences(
      Iterable<String> testNames, List<ExecutableSequence> sequences) {
    List<ExecutableSequence> result = new ArrayList<>();
    for (String testName : testNames) {
      int testNum = Integer.parseInt(testName.substring(TEST_METHOD_NAME_PREFIX.length()));
      // Tests start at 001, not 000, so subtract 1.
      ExecutableSequence eseq = sequences.get(testNum - 1);
      result.add(eseq);
    }
    return result;
  }

  /**
   * Counts the number of sequences each operation occurs in.
   *
   * @param sequences a list of sequences
   * @param assertableSideEffectFreeMethods a map from a type to all its side-effect-free methods
   *     that can be used in assertions
   * @return a map from operation to the number of sequences in which the operation occurs at least
   *     once
   */
  private Map<TypedClassOperation, Integer> countSequencesPerOperation(
      List<ExecutableSequence> sequences,
      MultiMap<Type, TypedClassOperation> assertableSideEffectFreeMethods) {
    // Map from method call operations to number of sequences it occurs in.
    Map<TypedClassOperation, Integer> numSequencesUsedIn = new HashMap<>();

    for (ExecutableSequence es : sequences) {
      Set<TypedClassOperation> ops = getOperationsInSequence(es);

      // The test case consists of a sequence of calls, then assertions over the value produced by
      // the final call.
      // 1. Count up calls in the main sequence of calls.
      for (TypedClassOperation to : ops) {
        numSequencesUsedIn.merge(to, 1, Integer::sum); // increment value associated with key `to`
      }

      // 2. Count up calls that appear in assertions over the final value.
      SimpleList<Statement> statements = es.sequence.statements;
      Statement lastStatement = statements.get(statements.size() - 1);
      Type lastValueType = lastStatement.getOutputType();
      for (TypedClassOperation tco : assertableSideEffectFreeMethods.getValues(lastValueType)) {
        numSequencesUsedIn.merge(tco, 1, Integer::sum);
      }
    }
    return numSequencesUsedIn;
  }

  /**
   * Constructs a set of method-call operations appearing in an Executable Sequence. Non-method-call
   * operations are excluded.
   *
   * @param es an ExecutableSequence
   * @return the set of method call operations in {@code es}
   */
  private Set<TypedClassOperation> getOperationsInSequence(ExecutableSequence es) {
    HashSet<TypedClassOperation> ops = new HashSet<>();

    SimpleList<Statement> statements = es.sequence.statements;
    for (int i = 0; i < statements.size(); i++) { // SimpleList has no iterator
      TypedOperation to = statements.get(i).getOperation();
      if (to.isMethodCall()) {
        ops.add((TypedClassOperation) to);
      }
    }
    return ops;
  }

  /**
   * Convert each element of the given classpath from a relative to an absolute path.
   *
   * @param classpath the classpath to replace
   * @return a version of classpath with relative paths replaced by absolute paths
   */
  private String convertClasspathToAbsolute(String classpath) {
    String[] relpaths = classpath.split(File.pathSeparator);
    int length = relpaths.length;
    String[] abspaths = new String[length];
    for (int i = 0; i < length; i++) {
      String rel = relpaths[i];
      String abs;
      if (rel.equals("")) {
        abs = rel;
      } else {
        abs = Paths.get(rel).toAbsolutePath().toString();
      }
      abspaths[i] = abs;
    }
    return StringsPlume.join(File.pathSeparator, abspaths);
  }

  /**
   * Creates the test classes for the test sequences using the {@link JUnitCreator} and then writes
   * the files using the {@link CodeWriter}. Writes the test suite if {@link
   * GenInputsAbstract#junit_reflection_allowed} is true, or the test driver, otherwise.
   *
   * <p>Class names are numbered with {@code classNamePrefix} as the prefix. The package for tests
   * is {@link GenInputsAbstract#junit_package_name}.
   *
   * @param junitCreator the {@link JUnitCreator} to create the test class source
   * @param testSequences a list of {@link ExecutableSequence} objects for test methods
   * @param codeWriter the {@link CodeWriter} to output the test classes
   * @param classNamePrefix the prefix for the class name
   * @param testKind a {@code String} indicating the kind of tests for logging and error messages
   */
  private void writeTestFiles(
      JUnitCreator junitCreator,
      List<ExecutableSequence> testSequences,
      CodeWriter codeWriter,
      String classNamePrefix,
      String testKind) {
    if (testSequences.isEmpty()) {
      if (GenInputsAbstract.progressdisplay) {
        System.out.printf(
            "%nNo " + testKind.toLowerCase(Locale.getDefault()) + " tests to output.%n");
      }
      return;
    }
    if (GenInputsAbstract.progressdisplay) {
      System.out.printf("%n%s test output:%n", testKind);
      System.out.printf("%s test count: %d%n", testKind, testSequences.size());
      System.out.printf("Writing %s JUnit tests...%n", testKind.toLowerCase(Locale.getDefault()));
    }
    try {
      List<String> testClasses = new ArrayList<>();

      int numTests = testSequences.size();
      // Test class names are classNamePrefix, followed by an integer in 0..numFiles-1.
      int numFiles = (numTests - 1) / testsperfile + 1;

      NameGenerator methodNameGenerator = new NameGenerator(TEST_METHOD_NAME_PREFIX, 1, numTests);

      for (int i = 0; i < numFiles; i++) {
        List<ExecutableSequence> partition =
            testSequences.subList(i * testsperfile, Math.min((i + 1) * testsperfile, numTests));
        String testClassName = classNamePrefix + i;
        testClasses.add(testClassName);
        CompilationUnit classAST =
            junitCreator.createTestClass(testClassName, methodNameGenerator, partition);
        String classSource = classAST.toString();
        Path testFile =
            codeWriter.writeClassCode(
                GenInputsAbstract.junit_package_name, testClassName, classSource);
        if (GenInputsAbstract.progressdisplay) {
          System.out.printf("Created file %s%n", testFile.toAbsolutePath());
        }
      }

      // Create and write suite or driver class.
      String driverName;
      String classSource;
      if (GenInputsAbstract.junit_reflection_allowed) {
        driverName = classNamePrefix;
        classSource = junitCreator.createTestSuite(driverName, testClasses);
      } else {
        driverName = classNamePrefix + "Driver";
        classSource = junitCreator.createTestDriver(driverName, testClasses, numTests);
      }
      Path suiteFile =
          codeWriter.writeUnmodifiedClassCode(
              GenInputsAbstract.junit_package_name, driverName, classSource);
      if (GenInputsAbstract.progressdisplay) {
        System.out.printf("Created file %s%n", suiteFile.toAbsolutePath());
      }
    } catch (RandoopOutputException e) {
      System.out.printf("%nError writing %s tests%n", testKind.toLowerCase(Locale.getDefault()));
      e.printStackTrace(System.out);
      System.exit(1);
    } catch (Throwable e) {
      System.out.printf("GenTests.writeTestFiles threw an exception%n");
      e.printStackTrace(System.out);
      throw e;
    }

    if (GenInputsAbstract.progressdisplay) {
      System.out.printf("Wrote %s JUnit tests.%n", testKind.toLowerCase(Locale.getDefault()));
    }
  }

  /**
   * Create fixture code from {@link GenInputsAbstract#junit_after_all}, {@link
   * GenInputsAbstract#junit_after_each}, {@link GenInputsAbstract#junit_before_all}, and {@link
   * GenInputsAbstract#junit_before_each} and set fixture body variables.
   *
   * @return true if all fixtures were read without error, false, otherwise
   */
  private boolean getFixtureCode() {
    boolean badFixtureText = false;

    try {
      afterAllFixtureBody =
          JUnitCreator.parseFixture(getFileText(GenInputsAbstract.junit_after_all));
    } catch (ParseException e) {
      System.out.println("Error in after-all fixture text at token " + e.currentToken);
      badFixtureText = true;
    }
    try {
      afterEachFixtureBody =
          JUnitCreator.parseFixture(getFileText(GenInputsAbstract.junit_after_each));
    } catch (ParseException e) {
      System.out.println("Error in after-each fixture text at token " + e.currentToken);
      badFixtureText = true;
    }
    try {
      beforeAllFixtureBody =
          JUnitCreator.parseFixture(getFileText(GenInputsAbstract.junit_before_all));
    } catch (ParseException e) {
      System.out.println("Error in before-all fixture text at token " + e.currentToken);
      badFixtureText = true;
    }
    try {
      beforeEachFixtureBody =
          JUnitCreator.parseFixture(getFileText(GenInputsAbstract.junit_before_each));
    } catch (ParseException e) {
      System.out.println("Error in before-each fixture text at token " + e.currentToken);
      badFixtureText = true;
    }
    return !badFixtureText;
  }

  /**
   * Returns patterns read from the given user-provided file.
   *
   * @param path the file to read from, may be null (in which case this returns an empty list)
   * @return contents of the file, as a list of Patterns
   */
  private List<Pattern> readPatterns(Path path) {
    if (path != null) {
      try (EntryReader er = new EntryReader(path.toFile(), "^#.*", null)) {
        return readPatterns(er);
      } catch (IOException e) {
        throw new RandoopUsageError("Error reading file " + Util.pathAndAbsolute(path) + ":", e);
      }
    }
    return new ArrayList<>();
  }

  /**
   * Returns patterns read from the given resource.
   *
   * @param filename the resource from which to read
   * @return contents of the resource, as a list of Patterns
   */
  private List<Pattern> readPatternsFromResource(String filename) {
    try (InputStream inputStream = GenTests.class.getResourceAsStream(filename)) {
      return readPatterns(inputStream, filename);
    } catch (IOException e) {
      throw new RandoopBug(e);
    }
  }

  /**
   * Returns patterns read from the given stream.
   *
   * @param is the stream from which to read
   * @param filename the file name to use in diagnostic messages
   * @return contents of the file, as a list of Patterns
   */
  private List<Pattern> readPatterns(InputStream is, String filename) {
    // Read method omissions from user-provided file
    try (EntryReader er = new EntryReader(is, filename, "^#.*", null)) {
      return readPatterns(er);
    } catch (IOException e) {
      throw new RandoopBug("Error reading from " + Util.filenameAndAbsolute(filename), e);
    }
  }

  /**
   * Returns patterns read from the given EntryReader.
   *
   * @param er the EntryReader to read from
   * @return contents of the file, as a list of Patterns
   */
  private List<Pattern> readPatterns(EntryReader er) {
    List<Pattern> result = new ArrayList<>();
    for (String line : er) {
      String trimmed = line.trim();
      if (!trimmed.isEmpty()) {
        try {
          Pattern pattern = Pattern.compile(trimmed);
          result.add(pattern);
        } catch (PatternSyntaxException e) {
          throw new RandoopUsageError(
              "Bad regex " + trimmed + " while reading file " + er.getFileName(), e);
        }
      }
    }
    return result;
  }

  /**
   * Creates a list of signature strings (see {@link RawSignature#toString()} to a list of {@code
   * Pattern}.
   *
   * @param signatures the list of signature strings
   * @return the list of patterns for the signature strings
   */
  private List<Pattern> createPatternsFromSignatures(List<String> signatures) {
    return CollectionsPlume.mapList(GenTests::signatureToPattern, signatures);
  }

  /**
   * Converts a signature string (see {@link RawSignature#toString()} to a {@code Pattern} that
   * matches that string.
   *
   * @param signatureString the string representation of a signature
   * @return the pattern to match {@code signatureString}
   */
  private static Pattern signatureToPattern(String signatureString) {
    String patternString =
        signatureString
            .replaceAll(" ", "")
            .replaceAll("\\.", "\\\\.")
            .replaceAll("\\(", "\\\\(")
            .replaceAll("\\)", "\\\\)")
            .replaceAll("\\$", "\\\\$")
            .replaceAll("\\[", "\\\\[")
            .replaceAll("\\]", "\\\\]");
    return Pattern.compile(patternString);
  }

  /**
   * Prints information about a {@code SequenceExceptionError} that indicates a flaky test has been
   * found. Prints information to help user identify source of flakiness, including exception,
   * statement that threw the exception, the full sequence where exception was thrown, and the input
   * subsequence.
   *
   * @param explorer the test generator
   * @param e the sequence exception
   */
  private void printSequenceExceptionError(AbstractGenerator explorer, SequenceExceptionError e) {

    StringJoiner msg = new StringJoiner(Globals.lineSep);
    msg.add("");
    msg.add("");
    msg.add("ERROR: Randoop stopped because of a flaky test.");
    msg.add("");
    msg.add("This can happen when Randoop is run on methods that side-effect global state.");
    msg.add("It can also indicate a bug in Randoop.  For example, it is often a bug in");
    msg.add("Randoop if the Exception is ClassCastException and the Input Subsequence\"");
    msg.add("below compiles but does not run.");
    msg.add("See the below info and https://randoop.github.io/randoop/manual/#flaky-tests .");
    msg.add("");
    msg.add(String.format("Exception:%n  %s%n", e.getError()));
    msg.add(String.format("Statement:%n  %s%n", e.getStatement()));
    // No trailing newline needed.
    msg.add(String.format("Full sequence:%n%s", e.getSequence()));
    // No trailing newline needed.
    msg.add(String.format("Input subsequence:%n%s", e.getSubsequence().toCodeString()));

    Log.logPrintf("%s%n", msg);
    System.out.println(msg);

    if (GenInputsAbstract.log == null) {
      System.out.println("For more details, rerun with logging turned on with --log=FILENAME.");
    } else {
      System.out.println("For more details, see the log at " + GenInputsAbstract.log);
    }

    if (Log.isLoggingOn()) {

      Sequence subsequence = e.getSubsequence();

      /*
       * Get the set of operations executed since the first execution of the flaky subsequence
       */
      List<String> executedOperationTrace = new ArrayList<>();
      boolean flakySequenceFound = false;
      for (Sequence sequence : explorer.getAllSequences()) {
        // Look for occurrence of flaky sequence
        if (subsequence.equals(sequence)) {
          flakySequenceFound = true;
        }
        // Once flaky sequence found, collect the operations executed
        if (flakySequenceFound) {
          SimpleList<Statement> seqStatements = sequence.statements;
          int seqSize = seqStatements.size();
          for (int i = 0; i < seqSize; i++) { // SimpleList has no iterator
            Operation operation = seqStatements.get(i).getOperation();
            if (!operation.isNonreceivingValue()) {
              executedOperationTrace.add(operation.toString());
            }
          }
        }
      }

      if (!executedOperationTrace.isEmpty()) {
        Log.logPrintf("Operations performed since subsequence first executed:%n");
        for (String opName : executedOperationTrace) {
          Log.logPrintf("%s%n", opName);
        }
      } else {
        Log.logPrintf(
            "No previous occurrence of subsequence where exception was thrown:%n" + "%s%n"
            // + "Please submit an issue at https://github.com/randoop/randoop/issues/new%n"
            ,
            subsequence);
      }
      Log.logPrintf("%n");
      Log.logStackTrace(e);
    }
  }

  /**
   * Builds the test predicate that determines whether a particular sequence will be included in the
   * output based on command-line arguments. A true result means the test is a candidate for output.
   *
   * @param excludeSet the set of sequences to exclude
   * @param coveredClasses the list of classes to test for coverage
   * @param includePattern the pattern for method name inclusion
   * @return the predicate
   */
  public Predicate<ExecutableSequence> createTestOutputPredicate(
      Set<Sequence> excludeSet, Set<Class<?>> coveredClasses, Pattern includePattern) {
    if (GenInputsAbstract.dont_output_tests) {
      return new AlwaysFalse<>();
    }

    Predicate<ExecutableSequence> baseTest;
    // Base case: exclude sequences in excludeSet, keep everything else.
    baseTest = new ExcludeTestPredicate(excludeSet);
    if (includePattern != null) {
      baseTest = baseTest.and(new IncludeTestPredicate(includePattern));
    }
    if (!coveredClasses.isEmpty()) {
      baseTest = baseTest.and(new IncludeIfCoversPredicate(coveredClasses));
    }

    baseTest = baseTest.and(new ValueSizePredicate());

    // Use command-line arguments to determine which kinds of tests to output.
    Predicate<ExecutableSequence> checkTest;
    if (GenInputsAbstract.no_regression_tests && GenInputsAbstract.no_error_revealing_tests) {
      checkTest = new AlwaysFalse<>();
    } else if (GenInputsAbstract.no_regression_tests) {
      checkTest = new ErrorTestPredicate();
    } else if (GenInputsAbstract.no_error_revealing_tests) {
      checkTest = new RegressionTestPredicate();
    } else {
      checkTest = new ErrorTestPredicate().or(new RegressionTestPredicate());
    }

    Predicate<ExecutableSequence> isOutputTest = baseTest.and(checkTest);

    if (GenInputsAbstract.check_compilable) {
      JUnitCreator junitCreator =
          JUnitCreator.getTestCreator(
              junit_package_name,
              beforeAllFixtureBody,
              afterAllFixtureBody,
              beforeEachFixtureBody,
              afterEachFixtureBody);
      try (CompilableTestPredicate ctp = new CompilableTestPredicate(junitCreator, this)) {
        isOutputTest = isOutputTest.and(ctp);
      } catch (IOException e) {
        throw new RandoopBug(e);
      }
    }

    return isOutputTest;
  }

  /**
   * Creates the test check generator for this run based on the command-line arguments. The goal of
   * the generator is to produce all appropriate checks for each sequence it is applied to.
   *
   * <p>The generator always contains validity and contract checks. If regression tests are to be
   * generated, it also contains the regression checks generator.
   *
   * @param accessibility the accessibility predicate
   * @param contracts the contract checks
   * @param sideEffectFreeMethodsByType the map from types to side-effect-free methods
   * @param omitMethodsPredicate the user-supplied predicate for which methods should not be used
   *     during test generation
   * @return the {@code TestCheckGenerator} that reflects command line arguments
   */
  public static TestCheckGenerator createTestCheckGenerator(
      AccessibilityPredicate accessibility,
      ContractSet contracts,
      MultiMap<Type, TypedClassOperation> sideEffectFreeMethodsByType,
      OmitMethodsPredicate omitMethodsPredicate) {

    // Start with checking for invalid exceptions.
    TestCheckGenerator testGen =
        new ValidityCheckingGenerator(
            GenInputsAbstract.flaky_test_behavior == FlakyTestAction.HALT);

    // Extend with contract checker.
    ContractCheckingGenerator contractVisitor = new ContractCheckingGenerator(contracts);
    testGen = new ExtendGenerator(testGen, contractVisitor);

    // And, generate regression tests, unless user says not to.
    if (!GenInputsAbstract.no_regression_tests) {
      ExpectedExceptionCheckGen expectation = new ExpectedExceptionCheckGen(accessibility);

      RegressionCaptureGenerator regressionVisitor =
          new RegressionCaptureGenerator(
              expectation,
              sideEffectFreeMethodsByType,
              accessibility,
              omitMethodsPredicate,
              !GenInputsAbstract.no_regression_assertions);

      testGen = new ExtendGenerator(testGen, regressionVisitor);
    }
    return testGen;
  }

  /**
   * Print message, then print usage information, then exit.
   *
   * @param format the string format
   * @param args the arguments
   */
  private static void usage(String format, Object... args) {
    System.out.print("ERROR: ");
    System.out.printf(format, args);
    System.out.println();
    System.out.println(options.usage());
    System.exit(-1);
  }

  /**
   * Return the text of the given file, as a list of lines. Returns null if the {@code filename}
   * argument is null. Terminates execution if the {@code filename} file cannot be read.
   *
   * @param filename the file to read
   * @return the contents of {@code filename}, as a list of strings
   */
  private static @PolyNull List<String> getFileText(@PolyNull String filename) {
    if (filename == null) {
      return null;
    }

    try {
      return Files.readAllLines(Paths.get(filename));
    } catch (IOException e) {
      System.err.println("Unable to read " + filename);
      System.exit(1);
      throw new Error("This can't happen.");
    }
  }

  /**
   * Returns the list of JDK specification files from the {@code specifications/jdk} resources
   * directory in the Randoop jar file.
   *
   * @throws randoop.main.RandoopBug if there is an error locating the specification files
   * @return the list of JDK specification files
   */
  private Collection<? extends Path> getJDKSpecificationFiles() {
    List<Path> fileList = new ArrayList<>();
    final String specificationDirectory = "/specifications/jdk/";
    Path directoryPath = getResourceDirectoryPath(specificationDirectory);

    try (DirectoryStream<Path> stream = Files.newDirectoryStream(directoryPath, "json")) {
      for (Path entry : stream) {
        fileList.add(entry);
      }
    } catch (IOException e) {
      throw new RandoopBug("Error reading JDK specification directory", e);
    }

    return fileList;
  }

  /**
   * A cache used by {@link #getResourceDirectoryPath}, to prevent {@code
   * FileSystemAlreadyExistsException}.
   */
  private Map<URI, FileSystem> fileSystemCache = new HashMap<>();

  /**
   * Returns the path for the resource directory in the jar file.
   *
   * @param resourceDirectory the resource directory relative to the root of the jar file, should
   *     start with "/"
   * @throws randoop.main.RandoopBug if an error occurs when locating the directory
   * @return the {@code Path} for the resource directory
   */
  private Path getResourceDirectoryPath(String resourceDirectory) {
    URI directoryURI;
    try {
      directoryURI = GenTests.class.getResource(resourceDirectory).toURI();
    } catch (URISyntaxException e) {
      throw new RandoopBug("Error locating directory " + resourceDirectory, e);
    }

    FileSystem fileSystem = fileSystemCache.get(directoryURI);
    if (fileSystem == null) {
      try {
        fileSystem =
            FileSystems.newFileSystem(directoryURI, Collections.<String, Object>emptyMap());
        fileSystemCache.put(directoryURI, fileSystem);
      } catch (IOException e) {
        throw new RandoopBug("Error locating directory " + resourceDirectory, e);
      }
    }

    return fileSystem.getPath(resourceDirectory);
  }

  /** Increments the count of sequence compilation failures. */
  public void incrementSequenceCompileFailureCount() {
    this.sequenceCompileFailureCount++;
  }
}<|MERGE_RESOLUTION|>--- conflicted
+++ resolved
@@ -407,12 +407,7 @@
 
     ComponentManager componentMgr = new ComponentManager(components);
     operationModel.addClassLiterals(
-<<<<<<< HEAD
-        // TODO: Weird. Why pass GenInputsAbstract.literals_file here while we can get those
-        // directly
-=======
         // TODO: Why pass GenInputsAbstract.literals_file here when we can get those directly?
->>>>>>> 17a5421d
         componentMgr, GenInputsAbstract.literals_file, GenInputsAbstract.literals_level);
 
     MultiMap<Type, TypedClassOperation> sideEffectFreeMethodsByType = readSideEffectFreeMethods();
