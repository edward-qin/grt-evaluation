--- conflicted
+++ resolved
@@ -443,12 +443,10 @@
       sideEffectFreeMethods.addAll(sideEffectFreeMethodsByType.getValues(keyType));
     }
 
-<<<<<<< HEAD
+    operationModel.log();
+
     int numClassesUnderTest = operationModel.getClassTypes().size();
     Map<Sequence, Integer> literalTermFrequency = operationModel.getLiteralTermFrequency();
-=======
-    operationModel.log();
->>>>>>> 4c295dca
 
     /*
      * Create the generator for this session.
@@ -459,14 +457,9 @@
             sideEffectFreeMethods,
             new GenInputsAbstract.Limits(),
             componentMgr,
-<<<<<<< HEAD
-            /*stopper=*/ null,
-            listenerMgr,
+            /* stopper= */ null,
             numClassesUnderTest,
             literalTermFrequency,
-=======
-            /* stopper= */ null,
->>>>>>> 4c295dca
             classesUnderTest);
 
     // log setup.
