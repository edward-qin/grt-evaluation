package randoop.generation;

import java.util.ArrayList;
import java.util.LinkedHashSet;
import java.util.List;
import java.util.Map;
import java.util.Set;
import randoop.BugInRandoopException;
import randoop.DummyVisitor;
import randoop.Globals;
import randoop.NormalExecution;
import randoop.SubTypeSet;
import randoop.main.GenInputsAbstract;
import randoop.operation.NonreceiverTerm;
import randoop.operation.Operation;
import randoop.operation.TypedClassOperation;
import randoop.operation.TypedOperation;
import randoop.reflection.RandoopInstantiationError;
import randoop.reflection.TypeInstantiator;
import randoop.sequence.ExecutableSequence;
import randoop.sequence.Sequence;
import randoop.sequence.SequenceExceptionError;
import randoop.sequence.Statement;
import randoop.sequence.Value;
import randoop.sequence.Variable;
import randoop.test.DummyCheckGenerator;
import randoop.types.InstantiatedType;
import randoop.types.JDKTypes;
import randoop.types.JavaTypes;
import randoop.types.Type;
import randoop.types.TypeTuple;
import randoop.util.ListOfLists;
import randoop.util.Log;
import randoop.util.MultiMap;
import randoop.util.Randomness;
import randoop.util.SimpleArrayList;
import randoop.util.SimpleList;

/** Randoop's forward, component-based generator. */
public class ForwardGenerator extends AbstractGenerator {

  /**
   * The set of ALL sequences ever generated, including sequences that were executed and then
   * discarded.
   *
   * <p>This must be ordered by insertion to allow for flaky test history collection in {@link
   * randoop.main.GenTests#printSequenceExceptionError(AbstractGenerator, SequenceExceptionError)}.
   */
  private final LinkedHashSet<Sequence> allSequences;

  /** The side-effect-free observer methods. */
  private final Set<TypedOperation> observers;

  /** Sequences that are used in other sequences (and are thus redundant) */
  private Set<Sequence> subsumed_sequences = new LinkedHashSet<>();

  /**
   * Set and used only if {@link GenInputsAbstract#debug_checks}==true. This set contains the same
   * set of components as the set "allsequences" above, but stores them as strings obtained via the
   * toCodeString() method.
   */
  private final List<String> allsequencesAsCode = new ArrayList<>();

  /** Set and used only if {@link GenInputsAbstract#debug_checks}==true. */
  private final List<Sequence> allsequencesAsList = new ArrayList<>();

  private final TypeInstantiator instantiator;

  /** How to select sequences as input for creating new sequences. */
  private final InputSequenceSelector inputSequenceSelector;

  // The set of all primitive values seen during generation and execution
  // of sequences. This set is used to tell if a new primitive value has
  // been generated, to add the value to the components.
  private Set<Object> runtimePrimitivesSeen = new LinkedHashSet<>();

  public ForwardGenerator(
      List<TypedOperation> operations,
      Set<TypedOperation> observers,
      GenInputsAbstract.Limits limits,
      ComponentManager componentManager,
      RandoopListenerManager listenerManager) {
    this(operations, observers, limits, componentManager, null, listenerManager);
  }

  public ForwardGenerator(
      List<TypedOperation> operations,
      Set<TypedOperation> observers,
      GenInputsAbstract.Limits limits,
      ComponentManager componentManager,
      IStopper stopper,
      RandoopListenerManager listenerManager) {
    this(operations, observers, limits, componentManager, stopper, listenerManager, -1, null);
  }

  /**
   * Initialize the Forward Generator.
   *
   * @param operations list of methods under test
   * @param observers side-effect free observer methods
   * @param limits limits test generation process
   * @param componentManager container for sequences that are used to generate new sequences
   * @param stopper determines when the test generation process should conclude
   * @param listenerManager TODO: apparently unused according to {@link RandoopListenerManager}
   * @param numClasses number of classes under test
   * @param literalTermFrequencies map from literal to its frequency observed in all classes under
   *     test
   */
  public ForwardGenerator(
      List<TypedOperation> operations,
      Set<TypedOperation> observers,
      GenInputsAbstract.Limits limits,
      ComponentManager componentManager,
      IStopper stopper,
      RandoopListenerManager listenerManager,
      int numClasses,
      Map<Sequence, Integer> literalTermFrequencies) {
    super(operations, limits, componentManager, stopper, listenerManager);

    this.observers = observers;
    this.allSequences = new LinkedHashSet<>();
    this.instantiator = componentManager.getTypeInstantiator();

    initializeRuntimePrimitivesSeen();

<<<<<<< HEAD
    if (GenInputsAbstract.small_tests) {
      inputSequenceSelector = new SmallTestsSequenceSelection();
    } else if (GenInputsAbstract.enable_orienteering) {
      inputSequenceSelector = new OrienteeringSelection();
    } else if (GenInputsAbstract.enable_constant_mining && literalTermFrequencies != null) {
      inputSequenceSelector =
          new ConstantMiningSelection(componentManager, numClasses, literalTermFrequencies);
    } else {
      inputSequenceSelector = new UniformRandomSequenceSelection();
=======
    switch (GenInputsAbstract.input_selection) {
      case SMALL_TESTS:
        inputSequenceSelector = new SmallTestsSequenceSelection();
        break;
      case UNIFORM:
        inputSequenceSelector = new UniformRandomSequenceSelection();
        break;
      default:
        throw new Error("This can't happen");
>>>>>>> 3aa629bd
    }
  }

  /**
   * The runtimePrimitivesSeen set contains primitive values seen during generation/execution and is
   * used to determine new values that should be added to the component set. The component set
   * initially contains a set of primitive sequences; this method puts those primitives in this set.
   */
  // XXX this is goofy - these values are available in other ways
  private void initializeRuntimePrimitivesSeen() {
    for (Sequence s : componentManager.getAllPrimitiveSequences()) {
      ExecutableSequence es = new ExecutableSequence(s);
      es.execute(new DummyVisitor(), new DummyCheckGenerator());
      NormalExecution e = (NormalExecution) es.getResult(0);
      Object runtimeValue = e.getRuntimeValue();
      runtimePrimitivesSeen.add(runtimeValue);
    }
  }

  @Override
  public ExecutableSequence step() {

    long startTime = System.nanoTime();

    if (componentManager.numGeneratedSequences() % GenInputsAbstract.clear == 0) {
      componentManager.clearGeneratedSequences();
    }

    ExecutableSequenceAndInputSequences eSeqWithInputs = createNewUniqueSequence();

    if (eSeqWithInputs == null) {
      return null;
    }

    ExecutableSequence eSeq = eSeqWithInputs.executableSequence;
    List<Sequence> inputSequencesForNewSequence = eSeqWithInputs.inputSequences;

    if (GenInputsAbstract.dontexecute) {
      this.componentManager.addGeneratedSequence(eSeq.sequence);
      return null;
    }

    setCurrentSequence(eSeq.sequence);

    long gentime1 = System.nanoTime() - startTime;

    eSeq.execute(executionVisitor, checkGenerator);

    startTime = System.nanoTime(); // reset start time.

    inputSequenceSelector.createdExecutableSequenceFromInputs(inputSequencesForNewSequence, eSeq);

    determineActiveIndices(eSeq);

    if (eSeq.sequence.hasActiveFlags()) {
      componentManager.addGeneratedSequence(eSeq.sequence);
    }

    long gentime2 = System.nanoTime() - startTime;

    eSeq.gentime = gentime1 + gentime2;

    return eSeq;
  }

  @Override
  public LinkedHashSet<Sequence> getAllSequences() {
    return this.allSequences;
  }

  /**
   * Determines what indices in the given sequence are active. An active index i means that the i-th
   * method call creates an interesting/useful value that can be used as an input to a larger
   * sequence; inactive indices are never used as inputs. The effect of setting active/inactive
   * indices is that the SequenceCollection to which the given sequences is added only considers the
   * active indices when deciding whether the sequence creates values of a given type.
   *
   * <p>In addition to determining active indices, this method determines if any primitive values
   * created during execution of the sequence are new values not encountered before. Such values are
   * added to the component manager so they can be used during subsequent generation attempts.
   *
   * @param seq the sequence
   */
  private void determineActiveIndices(ExecutableSequence seq) {

    if (seq.hasNonExecutedStatements()) {
      Log.logPrintf("Sequence has non-executed statements: excluding from extension pool.%n");
      Log.logPrintf(
          "Non-executed statement: %s%n", seq.statementToCodeString(seq.getNonExecutedIndex()));
      seq.sequence.clearAllActiveFlags();
      return;
    }

    if (seq.hasFailure()) {
      Log.logPrintf("Sequence has failure: excluding from extension pool.%n");
      Log.logPrintf("Failing sequence: %s%n", seq.toCodeString());
      seq.sequence.clearAllActiveFlags();
      return;
    }

    if (seq.hasInvalidBehavior()) {
      Log.logPrintf(
          "Sequence has invalid behavior (%s): discarding and excluding from extension pool.%n",
          seq.getChecks());
      Log.logPrintf("Invalid sequence: %s%n", seq.toCodeString());
      seq.sequence.clearAllActiveFlags();
      return;
    }

    if (!seq.isNormalExecution()) {
      int i = seq.getNonNormalExecutionIndex();
      Log.logPrintf(
          "Excluding from extension pool due to exception or failure in statement %s%n", i);
      Log.logPrintf("  Statement: %s%n", seq.statementToCodeString(i));
      Log.logPrintf("  Result: %s%n", seq.getResult(i));
      seq.sequence.clearAllActiveFlags();
      return;
    }

    // Clear the active flags of some statements
    for (int i = 0; i < seq.sequence.size(); i++) {

      // If there is no return value, clear its active flag.
      // Cast succeeds because of isNormalExecution clause earlier in this method.
      NormalExecution e = (NormalExecution) seq.getResult(i);
      Object runtimeValue = e.getRuntimeValue();
      if (runtimeValue == null) {
        Log.logPrintf("Making index " + i + " inactive (value is null)%n");
        seq.sequence.clearActiveFlag(i);
        continue;
      }

      // If it is a call to an observer method, clear the active flag of
      // its receiver. (This method doesn't side effect the receiver or
      // any argument, so Randoop should use some other shorter sequence
      // that produces the value.)
      Sequence stmts = seq.sequence;
      Statement stmt = stmts.statements.get(i);
      boolean isObserver = stmt.isMethodCall() && observers.contains(stmt.getOperation());
      Log.logPrintf("isObserver => %s for %s%n", isObserver, stmt);
      if (isObserver) {
        List<Integer> inputVars = stmts.getInputsAsAbsoluteIndices(i);
        for (Integer inputIndex : inputVars) {
          seq.sequence.clearActiveFlag(inputIndex);
        }
      }

      // If its runtime value is a primitive value, clear its active flag,
      // and if the value is new, add a sequence corresponding to that value.
      // This yields shorter tests than using the full sequence that produced
      // the value.
      Class<?> objectClass = runtimeValue.getClass();
      if (NonreceiverTerm.isNonreceiverType(objectClass) && !objectClass.equals(Class.class)) {
        Log.logPrintf("Making index " + i + " inactive (value is a primitive)%n");
        seq.sequence.clearActiveFlag(i);

        boolean looksLikeObjToString =
            (runtimeValue instanceof String)
                && Value.looksLikeObjectToString((String) runtimeValue);
        boolean tooLongString =
            (runtimeValue instanceof String) && !Value.stringLengthOK((String) runtimeValue);
        if (runtimeValue instanceof Double && Double.isNaN((double) runtimeValue)) {
          runtimeValue = Double.NaN; // canonicalize NaN value
        }
        if (runtimeValue instanceof Float && Float.isNaN((float) runtimeValue)) {
          runtimeValue = Float.NaN; // canonicalize NaN value
        }
        if (!looksLikeObjToString && !tooLongString && runtimePrimitivesSeen.add(runtimeValue)) {
          // Have not seen this value before; add it to the component set.
          componentManager.addGeneratedSequence(Sequence.createSequenceForPrimitive(runtimeValue));
        }
      } else {
        Log.logPrintf("Making index " + i + " active.%n");
      }
    }
  }

  /**
   * Tries to create and execute a new sequence. If the sequence is new (not already in the
   * specified component manager), then it is executed and added to the manager's sequences. If the
   * sequence created is already in the manager's sequences, this method has no effect, and returns
   * null.
   *
   * @return a new sequence with its input sequences, or null
   */
  private ExecutableSequenceAndInputSequences createNewUniqueSequence() {

    Log.logPrintf("-------------------------------------------%n");

    if (this.operations.isEmpty()) {
      return null;
    }

    // Select the next operation to use in constructing a new sequence.
    TypedOperation operation = Randomness.randomMember(this.operations);
    Log.logPrintf("Selected operation: %s%n", operation.toString());

    if (operation.isGeneric() || operation.hasWildcardTypes()) {
      try {
        operation = instantiator.instantiate((TypedClassOperation) operation);
      } catch (Throwable e) {
        if (GenInputsAbstract.fail_on_generation_error) {
          if (operation.isMethodCall() || operation.isConstructorCall()) {
            String opName = operation.getOperation().getReflectionObject().toString();
            throw new RandoopInstantiationError(opName, e);
          }
        } else {
          operationHistory.add(operation, OperationOutcome.SEQUENCE_DISCARDED);
          Log.logPrintf("Instantiation error for operation %s%n", operation);
          Log.logStackTrace(e);
          System.out.println("Instantiation error for operation " + operation);
          operation = null;
        }
      }
      if (operation == null) { // failed to instantiate generic
        return null;
      }
    }

    // add flags here
    InputsAndSuccessFlag sequences;
    try {
      sequences = selectInputs(operation);
    } catch (Throwable e) {
      if (GenInputsAbstract.fail_on_generation_error) {
        throw new RandoopGenerationError(operation, e);
      } else {
        operationHistory.add(operation, OperationOutcome.SEQUENCE_DISCARDED);
        Log.logPrintf("Error selecting inputs for operation: %s%n", operation);
        Log.logStackTrace(e);
        System.out.println("Error selecting inputs for operation: " + operation);
        e.printStackTrace();
        sequences = null;
      }
    }
    if (sequences == null) {
      return null;
    }

    if (!sequences.success) {
      operationHistory.add(operation, OperationOutcome.NO_INPUTS_FOUND);
      Log.logPrintf("Failed to find inputs for operation: %s%n", operation);
      return null;
    }

    Sequence concatSeq = Sequence.concatenate(sequences.sequences);

    // Figure out input variables.
    List<Variable> inputVars = new ArrayList<>();
    for (Integer oneinput : sequences.indices) {
      Variable v = concatSeq.getVariable(oneinput);
      inputVars.add(v);
    }

    Sequence newSequence = concatSeq.extend(operation, inputVars);

    // With .5 probability, do a primitive value heuristic.
    if (GenInputsAbstract.repeat_heuristic && Randomness.nextRandomInt(10) == 0) {
      int times = Randomness.nextRandomInt(100);
      newSequence = repeat(newSequence, operation, times);
      Log.logPrintf("repeat-heuristic>>> %s %s%n", times, newSequence.toCodeString());
    }

    // If parameterless operation, subsequence inputs will all be redundant, so just remove it from
    // list of operations. These can only be static constant methods or no-argument constructors.
    // XXX OK if we know constant, otherwise may depend on static state
    if (operation.getInputTypes().isEmpty()) {
      operationHistory.add(operation, OperationOutcome.REMOVED);
      operations.remove(operation);
    }

    // Discard if sequence is larger than size limit
    if (newSequence.size() > GenInputsAbstract.maxsize) {
      operationHistory.add(operation, OperationOutcome.SEQUENCE_DISCARDED);
      Log.logPrintf(
          "Sequence discarded because size %d exceeds maximum allowed size %d%n",
          newSequence.size(), GenInputsAbstract.maxsize);
      return null;
    }

    randoopConsistencyTests(newSequence);

    if (this.allSequences.contains(newSequence)) {
      operationHistory.add(operation, OperationOutcome.SEQUENCE_DISCARDED);
      Log.logPrintf("Sequence discarded because the same sequence was previously created.%n");
      return null;
    }

    this.allSequences.add(newSequence);

    for (Sequence s : sequences.sequences) {
      s.lastTimeUsed = java.lang.System.currentTimeMillis();
    }

    randoopConsistencyTest2(newSequence);

    Log.logPrintf("Successfully created new unique sequence:%n%s%n", newSequence.toString());

    // Keep track of any input sequences that are used in this sequence.

    // A test that consists of one of these sequences are probably redundant.
    subsumed_sequences.addAll(sequences.sequences);

    return new ExecutableSequenceAndInputSequences(
        new ExecutableSequence(newSequence), sequences.sequences);
  }

  /**
   * Adds the given operation to a new {@code Sequence} with the statements of this object as a
   * prefix, repeating the operation the given number of times. Used during generation.
   *
   * @param seq the sequence to extend
   * @param operation the {@link TypedOperation} to repeat
   * @param times the number of times to repeat the {@link Operation}
   * @return a new {@code Sequence}
   */
  private Sequence repeat(Sequence seq, TypedOperation operation, int times) {
    Sequence retval = new Sequence(seq.statements);
    for (int i = 0; i < times; i++) {
      List<Integer> vil = new ArrayList<>();
      for (Variable v : retval.getInputs(retval.size() - 1)) {
        if (v.getType().equals(JavaTypes.INT_TYPE)) {
          int randint = Randomness.nextRandomInt(100);
          retval =
              retval.extend(
                  TypedOperation.createPrimitiveInitialization(JavaTypes.INT_TYPE, randint));
          vil.add(retval.size() - 1);
        } else {
          vil.add(v.getDeclIndex());
        }
      }
      List<Variable> vl = new ArrayList<>();
      for (Integer vi : vil) {
        vl.add(retval.getVariable(vi));
      }
      retval = retval.extend(operation, vl);
    }
    return retval;
  }

  // If debugging is enabled,
  // adds the string corresponding to the given newSequences to the
  // set allSequencesAsCode. The latter set is intended to mirror
  // the set allSequences, but stores strings instead of Sequences.
  private void randoopConsistencyTest2(Sequence newSequence) {
    // Testing code.
    if (GenInputsAbstract.debug_checks) {
      this.allsequencesAsCode.add(newSequence.toCodeString());
      this.allsequencesAsList.add(newSequence);
    }
  }

  // Checks that the set allSequencesAsCode contains a set of strings
  // equivalent to the sequences in allSequences.
  private void randoopConsistencyTests(Sequence newSequence) {
    // Testing code.
    if (GenInputsAbstract.debug_checks) {
      String code = newSequence.toCodeString();
      if (this.allSequences.contains(newSequence)) {
        if (!this.allsequencesAsCode.contains(code)) {
          throw new IllegalStateException(code);
        }
      } else {
        if (this.allsequencesAsCode.contains(code)) {
          int index = this.allsequencesAsCode.indexOf(code);
          StringBuilder b = new StringBuilder();
          Sequence co = this.allsequencesAsList.get(index);
          assert co.equals(newSequence); // XXX this was a floating call to equals
          b.append("new component:")
              .append(Globals.lineSep)
              .append("")
              .append(newSequence.toString())
              .append("")
              .append(Globals.lineSep)
              .append("as code:")
              .append(Globals.lineSep)
              .append("")
              .append(code)
              .append(Globals.lineSep);
          b.append("existing component:")
              .append(Globals.lineSep)
              .append("")
              .append(this.allsequencesAsList.get(index).toString())
              .append("")
              .append(Globals.lineSep)
              .append("as code:")
              .append(Globals.lineSep)
              .append("")
              .append(this.allsequencesAsList.get(index).toCodeString());
          throw new IllegalStateException(b.toString());
        }
      }
    }
  }

  /**
   * This method is responsible for doing two things:
   *
   * <ol>
   *   <li>Selecting at random a collection of sequences that can be used to create input values for
   *       the given statement, and
   *   <li>Selecting at random valid indices to the above sequence specifying the values to be used
   *       as input to the statement.
   * </ol>
   *
   * <p>The selected sequences and indices are wrapped in an InputsAndSuccessFlag object and
   * returned. If an appropriate collection of sequences and indices was not found (e.g. because
   * there are no sequences in the componentManager that create values of some type required by the
   * statement), the success flag of the returned object is false.
   *
   * @param operation the statement to analyze
   * @return the selected sequences and indices
   */
  @SuppressWarnings("unchecked")
  private InputsAndSuccessFlag selectInputs(TypedOperation operation) {
    // Variable inputTypes contains the values required as input to the
    // statement given as a parameter to the selectInputs method.

    TypeTuple inputTypes = operation.getInputTypes();
    Log.logPrintf("selectInputs:  inputTypes=%s%n", inputTypes);

    // The rest of the code in this method will attempt to create
    // a sequence that creates at least one value of type T for
    // every type T in inputTypes, and thus can be used to create all the
    // inputs for the statement.
    // We denote this goal sequence as "S". We don't create S explicitly, but
    // define it as the concatenation of the following list of sequences.
    // In other words, S = sequences[0] + ... + sequences[sequences.size()-1].
    // (This representation choice is for efficiency: it is cheaper to perform
    // a single concatenation of the subsequences in the end than repeatedly
    // extending S.)

    List<Sequence> sequences = new ArrayList<>();

    // We store the total size of S in the following variable.

    int totStatements = 0;

    // The method also returns a list of randomly-selected variables to
    // be used as inputs to the statement, represented as indices into S.
    // For example, given as statement a method M(T1)/T2 that takes as input
    // a value of type T1 and returns a value of type T2, this method might
    // return, for example, the sequence
    //
    // T0 var0 = new T0(); T1 var1 = var0.getT1()"
    //
    // and the singleton list [0] that represents variable var1. The variable
    // indices are stored in the following list. Upon successful completion
    // of this method, variables will contain inputTypes.size() variables.
    // Note additionally that for every i in variables, 0 <= i < |S|.

    List<Integer> variables = new ArrayList<>();

    // [Optimization]
    // The following two variables are used in the loop below only when
    // an alias ratio is present (GenInputsAbstract.alias_ratio != null).
    // Their purpose is purely to improve efficiency. For a given loop iteration
    // i, "types" contains the types of all variables in S, and "typesToVars"
    // maps each type to all variable indices of the given type.
    SubTypeSet types = new SubTypeSet(false);
    MultiMap<Type, Integer> typesToVars = new MultiMap<>();

    for (int i = 0; i < inputTypes.size(); i++) {
      Type inputType = inputTypes.get(i);

      // true if statement st represents an instance method, and we are
      // currently selecting a value to act as the receiver for the method.
      boolean isReceiver = (i == 0 && (operation.isMessage()) && (!operation.isStatic()));

      // If alias ratio is given, attempt with some probability to use a
      // variable already in S.
      if (GenInputsAbstract.alias_ratio != 0
          && Randomness.weightedCoinFlip(GenInputsAbstract.alias_ratio)) {

        // candidateVars will store the indices that can serve as input to the
        // i-th input in st.
        List<SimpleList<Integer>> candidateVars = new ArrayList<>();

        // For each type T in S compatible with inputTypes[i], add all the
        // indices in S of type T.
        for (Type match : types.getMatches(inputType)) {
          // Sanity check: the domain of typesToVars contains all the types in
          // variable types.
          assert typesToVars.keySet().contains(match);
          candidateVars.add(new SimpleArrayList<Integer>(typesToVars.getValues(match)));
        }

        // If any type-compatible variables found, pick one at random as the
        // i-th input to st.
        SimpleList<Integer> candidateVars2 = new ListOfLists<>(candidateVars);
        if (!candidateVars2.isEmpty()) {
          int randVarIdx = Randomness.nextRandomInt(candidateVars2.size());
          Integer randVar = candidateVars2.get(randVarIdx);
          variables.add(randVar);
          continue;
        }
      }

      // The user may have requested that we use null values as inputs with some given frequency.
      // If this is the case, then use null instead with some probability.
      if (!isReceiver
          && GenInputsAbstract.null_ratio != 0
          && Randomness.weightedCoinFlip(GenInputsAbstract.null_ratio)) {
        Log.logPrintf("null-ratio option given. Randomly decided to use null as input.%n");
        TypedOperation st = TypedOperation.createNullOrZeroInitializationForType(inputType);
        Sequence seq = new Sequence().extend(st, new ArrayList<Variable>());
        variables.add(totStatements);
        sequences.add(seq);
        assert seq.size() == 1;
        totStatements++;
        continue;
      }

      // If we got here, it means we will not attempt to use null or a value already defined in S,
      // so we will have to augment S with new statements that yield a value of type inputTypes[i].
      // We will do this by assembling a list of candidate sequences (stored in the list declared
      // immediately below) that create one or more values of the appropriate type,
      // randomly selecting a single sequence from this list, and appending it to S.
      SimpleList<Sequence> candidates;

      // We use one of two ways to gather candidate sequences, but the second
      // case below is by far the most common.

      if (inputType.isArray()) {

        // 1. If T=inputTypes[i] is an array type, ask the component manager for all sequences
        // of type T (list l1), but also try to directly build some sequences
        // that create arrays (list l2).
        Log.logPrintf("Array creation heuristic: will create helper array of type %s%n", inputType);
        SimpleList<Sequence> l1 = componentManager.getSequencesForType(operation, i, isReceiver);
        SimpleList<Sequence> l2 =
            HelperSequenceCreator.createArraySequence(componentManager, inputType);
        candidates = new ListOfLists<>(l1, l2);
        Log.logPrintf("Array creation heuristic: " + candidates.size() + " candidates%n");

      } else if (inputType.isParameterized()
          && ((InstantiatedType) inputType)
              .getGenericClassType()
              .isSubtypeOf(JDKTypes.COLLECTION_TYPE)) {
        InstantiatedType classType = (InstantiatedType) inputType;

        SimpleList<Sequence> l1 = componentManager.getSequencesForType(operation, i, isReceiver);
        Log.logPrintf("Collection creation heuristic: will create helper of type %s%n", classType);
        SimpleArrayList<Sequence> l2 = new SimpleArrayList<>();
        Sequence creationSequence =
            HelperSequenceCreator.createCollection(componentManager, classType);
        if (creationSequence != null) {
          l2.add(creationSequence);
        }
        candidates = new ListOfLists<>(l1, l2);

      } else {

        // 2. COMMON CASE: ask the component manager for all sequences that
        // yield the required type.
        Log.logPrintf("Will query component set for objects of type %s%n", inputType);
        candidates = componentManager.getSequencesForType(operation, i, isReceiver);
      }
      assert candidates != null;
      Log.logPrintf("number of candidate components: %s%n", candidates.size());

      if (candidates.isEmpty()) {
        // We were not able to find (or create) any sequences of type inputTypes[i].
        // Try to use null if allowed.
        if (isReceiver) {
          Log.logPrintf("No sequences of receiver type.%n");
          return new InputsAndSuccessFlag(false, null, null);
        } else if (GenInputsAbstract.forbid_null) {
          Log.logPrintf(
              "No sequences of type, and forbid-null option is true. Failed to create new sequence.%n");
          return new InputsAndSuccessFlag(false, null, null);
        } else {
          Log.logPrintf(
              "Found no sequences of required type; will use null as " + i + "-th input%n");
          TypedOperation st = TypedOperation.createNullOrZeroInitializationForType(inputType);
          Sequence seq = new Sequence().extend(st, new ArrayList<Variable>());
          variables.add(totStatements);
          sequences.add(seq);
          assert seq.size() == 1;
          totStatements++;
          // Null is not an interesting value to add to the set of
          // possible values to reuse, so we don't update typesToVars or types.
          continue;
        }
      }

      // At this point, we have a list of candidate sequences and need to select a
      // randomly-chosen sequence from the list.
      VarAndSeq varAndSeq = randomVariable(candidates, inputType, isReceiver);
      Variable randomVariable = varAndSeq.var;
      Sequence chosenSeq = varAndSeq.seq;

      // [Optimization.] Update optimization-related variables "types" and "typesToVars".
      if (GenInputsAbstract.alias_ratio != 0) {
        // Update types and typesToVars.
        for (int j = 0; j < chosenSeq.size(); j++) {
          Statement stk = chosenSeq.getStatement(j);
          if (stk.isNonreceivingInitialization()) {
            continue; // Prim decl not an interesting candidate for multiple
          }
          // uses.
          Type outType = stk.getOutputType();
          types.add(outType);
          typesToVars.add(outType, totStatements + j);
        }
      }

      variables.add(totStatements + randomVariable.index);
      sequences.add(chosenSeq);
      totStatements += chosenSeq.size();
    }

    return new InputsAndSuccessFlag(true, sequences, variables);
  }

  // A pair of a variable and a sequence
  private static class VarAndSeq {
    final Variable var;
    final Sequence seq;

    VarAndSeq(Variable var, Sequence seq) {
      this.var = var;
      this.seq = seq;
    }
  }

  /**
   * Return a variable of the given type.
   *
   * @param candidates the list to choose from (I think?)
   * @param inputType the type of the chosen variable/sequence
   * @param isReceiver whether the value will be used as a receiver
   * @return a random variable of the given type, chosen from the candidates
   */
  VarAndSeq randomVariable(SimpleList<Sequence> candidates, Type inputType, boolean isReceiver) {
    // Log.logPrintf("entering randomVariable(%s)%n", inputType);
    for (int i = 0; i < 10; i++) { // can return null.  Try several times to get a non-null value.

      // if (Log.isLoggingOn()) {
      //   Log.logPrintf("randomVariable: %d candidates%n", candidates.size());
      //   for (int j = 0; j < candidates.size(); j++) {
      //     String candIndented
      //         = candidates.get(j).toString().trim().replace("\n", "\n            ");
      //     Log.logPrintf("  cand #%d: %s%n", j, candIndented);
      //   }
      // }

      Sequence chosenSeq = inputSequenceSelector.selectInputSequence(candidates);
      Log.logPrintf("chosenSeq: %s%n", chosenSeq);

      // TODO: the last statement might not be active -- it might not create a usable variable of
      // such a type.  An example is a void method that is called with only null arguments.
      // More generally, paying attention to only the last statement here seems like a reasonable
      // design choice, but it is inconsistent with how Randoop behaves in general, and all parts
      // of Randoop should be made consistent.  Alternative to the below (but this is a hack, and it
      // would be better to make the design cleaner):
      // Variable randomVariable = chosenSeq.randomVariableForType(inputType, isReceiver);

      // We are not done yet: we have chosen a sequence that yields a value of the required
      // type inputTypes[i], but it may produce more than one such value. Our last random
      // selection step is to select from among all possible values produced by the sequence.
      Variable randomVariable = chosenSeq.randomVariableForTypeLastStatement(inputType, isReceiver);

      if (randomVariable == null) {
        continue;
      }
      if (isReceiver
          && ((chosenSeq.getCreatingStatement(randomVariable).isNonreceivingInitialization()
              || randomVariable.getType().isPrimitive()))) {
        System.out.println();
        System.out.println("Selected null or a primitive as the receiver for a method call.");
        // System.out.printf("  operation = %s%n", operation);
        System.out.printf("  isReceiver = %s%n", isReceiver);
        System.out.printf("  randomVariable = %s%n", randomVariable);
        System.out.printf("    getType() = %s%n", randomVariable.getType());
        System.out.printf("    isPrimitive = %s%n", randomVariable.getType().isPrimitive());
        System.out.printf("  chosenSeq = {%n%s}%n", chosenSeq);
        System.out.printf(
            "    getCreatingStatement = %s%n", chosenSeq.getCreatingStatement(randomVariable));
        System.out.printf(
            "    isNonreceivingInitialization = %s%n",
            chosenSeq.getCreatingStatement(randomVariable).isNonreceivingInitialization());
        continue;
        // throw new BugInRandoopException(
        //     "Selected null or primitive value as the receiver for a method call");
      }

      return new VarAndSeq(randomVariable, chosenSeq);
    }
    // Can't get here unless isReceiver is true.  TODO: fix design so this cannot happen.
    assert isReceiver;
    // Try every element of the list, in order.
    List<VarAndSeq> validResults = new ArrayList<>();
    for (int i = 0; i < candidates.size(); i++) {
      Sequence s = candidates.get(i);
      Variable randomVariable = s.randomVariableForTypeLastStatement(inputType, isReceiver);
      validResults.add(new VarAndSeq(randomVariable, s));
    }
    if (validResults.size() == 0) {
      throw new BugInRandoopException(
          String.format(
              "Failed to select %svariable with input type %s",
              (isReceiver ? "receiver " : ""), inputType));
    }
    return Randomness.randomMember(validResults);
  }

  /**
   * Returns the set of sequences that are included in other sequences to generate inputs (and, so,
   * are subsumed by another sequence).
   */
  @Override
  public Set<Sequence> getSubsumedSequences() {
    return subsumed_sequences;
  }

  @Override
  public int numGeneratedSequences() {
    return allSequences.size();
  }

  @Override
  public String toString() {
    return "randoop.generation.ForwardGenerator("
        + ("allSequences.size()=" + allSequences.size())
        + ","
        + ("observers.size()=" + observers.size())
        + ","
        + ("subsumed_sequences.size()=" + subsumed_sequences.size())
        + ","
        + ("runtimePrimitivesSeen.size()=" + runtimePrimitivesSeen.size())
        + ")";
  }

  private static class ExecutableSequenceAndInputSequences {
    public ExecutableSequence executableSequence;
    public List<Sequence> inputSequences;

    public ExecutableSequenceAndInputSequences(ExecutableSequence eSeq, List<Sequence> inputs) {
      this.executableSequence = eSeq;
      this.inputSequences = inputs;
    }
  }
}<|MERGE_RESOLUTION|>--- conflicted
+++ resolved
@@ -123,27 +123,22 @@
 
     initializeRuntimePrimitivesSeen();
 
-<<<<<<< HEAD
-    if (GenInputsAbstract.small_tests) {
-      inputSequenceSelector = new SmallTestsSequenceSelection();
-    } else if (GenInputsAbstract.enable_orienteering) {
-      inputSequenceSelector = new OrienteeringSelection();
-    } else if (GenInputsAbstract.enable_constant_mining && literalTermFrequencies != null) {
-      inputSequenceSelector =
-          new ConstantMiningSelection(componentManager, numClasses, literalTermFrequencies);
-    } else {
-      inputSequenceSelector = new UniformRandomSequenceSelection();
-=======
     switch (GenInputsAbstract.input_selection) {
       case SMALL_TESTS:
         inputSequenceSelector = new SmallTestsSequenceSelection();
         break;
+      case CONSTANT_MINING:
+        // TODO: Literal term frequencies can be null for system tests when we don't perform constant mining?
+        if (literalTermFrequencies == null || numClasses < 0) {
+          inputSequenceSelector =
+              new ConstantMiningSelection(componentManager, numClasses, literalTermFrequencies);
+          break;
+        }
       case UNIFORM:
         inputSequenceSelector = new UniformRandomSequenceSelection();
         break;
       default:
         throw new Error("This can't happen");
->>>>>>> 3aa629bd
     }
   }
 
