package randoop.generation;

import java.util.ArrayList;
import java.util.Collections;
import java.util.LinkedHashSet;
import java.util.List;
import java.util.Map;
import java.util.Set;
import java.util.StringJoiner;
import org.checkerframework.checker.nullness.qual.Nullable;
import org.plumelib.util.CollectionsPlume;
import org.plumelib.util.StringsPlume;
import org.plumelib.util.SystemPlume;
import randoop.DummyVisitor;
import randoop.Globals;
import randoop.NormalExecution;
import randoop.SubTypeSet;
import randoop.main.GenInputsAbstract;
import randoop.main.RandoopBug;
import randoop.operation.NonreceiverTerm;
import randoop.operation.Operation;
import randoop.operation.TypedClassOperation;
import randoop.operation.TypedOperation;
import randoop.reflection.RandoopInstantiationError;
import randoop.reflection.TypeInstantiator;
import randoop.sequence.ExecutableSequence;
import randoop.sequence.Sequence;
import randoop.sequence.SequenceExceptionError;
import randoop.sequence.Statement;
import randoop.sequence.Value;
import randoop.sequence.Variable;
import randoop.test.DummyCheckGenerator;
import randoop.types.ClassOrInterfaceType;
import randoop.types.InstantiatedType;
import randoop.types.JDKTypes;
import randoop.types.JavaTypes;
import randoop.types.Type;
import randoop.types.TypeTuple;
import randoop.util.ListOfLists;
import randoop.util.Log;
import randoop.util.MultiMap;
import randoop.util.Randomness;
import randoop.util.SimpleArrayList;
import randoop.util.SimpleList;

/** Randoop's forward, component-based generator. */
public class ForwardGenerator extends AbstractGenerator {

  /**
   * The set of ALL sequences ever generated, including sequences that were executed and then
   * discarded.
   *
   * <p>This must be ordered by insertion to allow for flaky test history collection in {@link
   * randoop.main.GenTests#printSequenceExceptionError(AbstractGenerator, SequenceExceptionError)}.
   */
  private final LinkedHashSet<Sequence> allSequences = new LinkedHashSet<>();

  /** The side-effect-free methods. */
  private final Set<TypedOperation> sideEffectFreeMethods;

  /**
   * Set and used only if {@link GenInputsAbstract#debug_checks}==true. This contains the same
   * components as {@link #allSequences}, in the same order, but stores them as strings obtained via
   * the toCodeString() method.
   */
  private final List<String> allsequencesAsCode = new ArrayList<>();

  /**
   * Set and used only if {@link GenInputsAbstract#debug_checks}==true. This contains the same
   * components as {@link #allSequences}, in the same order, but can be accessed by index.
   */
  private final List<Sequence> allsequencesAsList = new ArrayList<>();

  private final TypeInstantiator instantiator;

  /** How to select sequences as input for creating new sequences. */
  private final InputSequenceSelector inputSequenceSelector;

  /** How to select the method to use for creating a new sequence. */
  private final TypedOperationSelector operationSelector;

  /**
   * The set of all primitive values seen during generation and execution of sequences. This set is
   * used to tell if a new primitive value has been generated, to add the value to the components.
   *
   * <p>Each value in the collection is a primitive wrapper or a String.
   */
  private Set<Object> runtimePrimitivesSeen = new LinkedHashSet<>();

  /**
   * Create a forward generator.
   *
   * @param operations list of operations under test
   * @param sideEffectFreeMethods side-effect-free methods
   * @param limits limits for generation, after which the generator will stop
   * @param componentManager stores previously-generated sequences
   * @param classesUnderTest set of classes under test
   */
  public ForwardGenerator(
      List<TypedOperation> operations,
      Set<TypedOperation> sideEffectFreeMethods,
      GenInputsAbstract.Limits limits,
      ComponentManager componentManager,
      Set<ClassOrInterfaceType> classesUnderTest) {
    this(
        operations,
        sideEffectFreeMethods,
        limits,
        componentManager,
        /* stopper= */ null,
        classesUnderTest);
  }

  /**
   * Create a forward generator.
   *
   * @param operations list of methods under test
   * @param sideEffectFreeMethods side-effect-free methods
   * @param limits limits for generation, after which the generator will stop
   * @param componentManager container for sequences that are used to generate new sequences
   * @param stopper determines when the test generation process should conclude. Can be null.
   * @param classesUnderTest the classes that are under test
   */
  public ForwardGenerator(
      List<TypedOperation> operations,
      Set<TypedOperation> sideEffectFreeMethods,
      GenInputsAbstract.Limits limits,
      ComponentManager componentManager,
      IStopper stopper,
      Set<ClassOrInterfaceType> classesUnderTest) {
<<<<<<< HEAD
    this(
        operations,
        sideEffectFreeMethods,
        limits,
        componentManager,
        stopper,
        listenerManager,
        -1,
        null,
        classesUnderTest);
  }

  /**
   * Create a forward generator.
   *
   * @param operations list of methods under test
   * @param sideEffectFreeMethods side-effect-free methods
   * @param limits limits for generation, after which the generator will stop
   * @param componentManager container for sequences that are used to generate new sequences
   * @param stopper determines when the test generation process should conclude. Can be null.
   * @param listenerManager TODO: apparently unused according to {@link RandoopListenerManager}
   * @param numClasses number of classes under test, expected to be non-negative if GRT Constant
   *     Mining is enabled
   * @param literalTermFrequencies map from literal to its frequency observed in all classes under
   *     test, expected to be non-null if GRT Constant Mining is enabled
   * @param classesUnderTest the classes that are under test
   */
  public ForwardGenerator(
      List<TypedOperation> operations,
      Set<TypedOperation> sideEffectFreeMethods,
      GenInputsAbstract.Limits limits,
      ComponentManager componentManager,
      IStopper stopper,
      RandoopListenerManager listenerManager,
      int numClasses,
      Map<Sequence, Integer> literalTermFrequencies,
      Set<ClassOrInterfaceType> classesUnderTest) {
    super(operations, limits, componentManager, stopper, listenerManager);
=======
    super(operations, limits, componentManager, stopper);
>>>>>>> 4c295dca

    this.sideEffectFreeMethods = sideEffectFreeMethods;
    this.instantiator = componentManager.getTypeInstantiator();

    initializeRuntimePrimitivesSeen();

    switch (GenInputsAbstract.method_selection) {
      case UNIFORM:
        this.operationSelector = new UniformRandomMethodSelection(operations);
        break;
      case BLOODHOUND:
        this.operationSelector = new Bloodhound(operations, classesUnderTest);
        break;
      default:
        throw new Error("Unhandled method_selection: " + GenInputsAbstract.method_selection);
    }

    switch (GenInputsAbstract.input_selection) {
      case ORIENTEERING:
        inputSequenceSelector =
            new OrienteeringSelection(componentManager.getAllGeneratedSequences());
        break;
      case SMALL_TESTS:
        inputSequenceSelector = new SmallTestsSequenceSelection();
        break;
      case CONSTANT_MINING:
        if (literalTermFrequencies == null || numClasses < 0) {
          throw new Error(
              "Error in ForwardGenerator using GRT Constant Mining, literal term frequencies can't"
                  + " be null and num classes must be non-negative.");
        }
        inputSequenceSelector =
            new ConstantMiningSelection(componentManager, numClasses, literalTermFrequencies);
        break;
      case UNIFORM:
        inputSequenceSelector = new UniformRandomSequenceSelection();
        break;
      default:
        throw new Error("Unhandled --input-selection: " + GenInputsAbstract.input_selection);
    }
  }

  /**
   * Take action based on the given {@link Sequence} that was classified as a regression test.
   *
   * @param sequence the new sequence that was classified as a regression test
   */
  @Override
  public void newRegressionTestHook(Sequence sequence) {
    operationSelector.newRegressionTestHook(sequence);
  }

  /**
   * The runtimePrimitivesSeen set contains primitive values seen during generation/execution and is
   * used to determine new values that should be added to the component set. The component set
   * initially contains a set of primitive sequences; this method puts those primitives in this set.
   */
  // XXX this is goofy - these values are available in other ways
  private void initializeRuntimePrimitivesSeen() {
    for (Sequence s : componentManager.getAllPrimitiveSequences()) {
      ExecutableSequence es = new ExecutableSequence(s);
      es.execute(new DummyVisitor(), new DummyCheckGenerator());
      NormalExecution e = (NormalExecution) es.getResult(0);
      Object runtimeValue = e.getRuntimeValue();
      runtimePrimitivesSeen.add(runtimeValue);
    }
  }

  @Override
  public @Nullable ExecutableSequence step() {

    final int nanoPerMilli = 1000000;
    final long nanoPerOne = 1000000000L;
    // 1 second, in nanoseconds
    final long timeWarningLimitNanos = 1 * nanoPerOne;

    long startTimeNanos = System.nanoTime();

    if (componentManager.numGeneratedSequences() % GenInputsAbstract.clear == 0) {
      componentManager.clearGeneratedSequences();
    }
    if (SystemPlume.usedMemory(false) > GenInputsAbstract.clear_memory
        && SystemPlume.usedMemory(true) > GenInputsAbstract.clear_memory) {
      componentManager.clearGeneratedSequences();
    }

    ExecutableSequence eSeq = createNewUniqueSequence();

    if (eSeq == null) {
      long gentimeNanos = System.nanoTime() - startTimeNanos;
      if (gentimeNanos > timeWarningLimitNanos) {
        System.out.printf(
            "Long generation time %d msec for null sequence.%n", gentimeNanos / nanoPerMilli);
      }
      return null;
    }

    if (GenInputsAbstract.dontexecute) {
      this.componentManager.addGeneratedSequence(eSeq.sequence);
      long gentimeNanos = System.nanoTime() - startTimeNanos;
      if (gentimeNanos > timeWarningLimitNanos) {
        System.out.printf("Long generation time %d msec for%n", gentimeNanos / nanoPerMilli);
        System.out.println(eSeq.sequence);
      }
      return null;
    }

    setCurrentSequence(eSeq.sequence);

    long gentimeNanos1 = System.nanoTime() - startTimeNanos;

    // Useful for debugging non-terminating sequences.
    // System.out.printf("step() is considering: %n%s%n%n", eSeq.sequence);

    eSeq.execute(executionVisitor, checkGenerator);

    startTimeNanos = System.nanoTime(); // reset start time.

    inputSequenceSelector.createdExecutableSequence(eSeq);

    determineActiveIndices(eSeq);

    if (eSeq.sequence.hasActiveFlags()) {
      componentManager.addGeneratedSequence(eSeq.sequence);
    }

    long gentimeNanos2 = System.nanoTime() - startTimeNanos;

    eSeq.gentimeNanos = gentimeNanos1 + gentimeNanos2;

    if (eSeq.gentimeNanos > timeWarningLimitNanos) {
      System.out.printf(
          "Long generation time %d msec (= %d + %d) for%n",
          eSeq.gentimeNanos / nanoPerMilli,
          gentimeNanos1 / nanoPerMilli,
          gentimeNanos2 / nanoPerMilli);
      System.out.println(eSeq.sequence);
    }
    if (eSeq.exectime > 10 * timeWarningLimitNanos) {
      System.out.printf("Long execution time %d sec for%n", eSeq.exectime / nanoPerOne);
      System.out.println(eSeq.sequence);
    }

    return eSeq;
  }

  @Override
  public Set<Sequence> getAllSequences() {
    return this.allSequences;
  }

  /**
   * Determines what indices in the given sequence are active. (Actually, sets some indices as not
   * active, since the default is that every index is active.)
   *
   * <p>An active index i means that the i-th method call creates an interesting/useful value that
   * can be used as an input to a larger sequence; inactive indices are never used as inputs. The
   * SequenceCollection to which the given sequences is added only considers the active indices when
   * deciding whether the sequence creates values of a given type.
   *
   * <p>In addition to determining active indices, this method determines if any primitive values
   * created during execution of the sequence are new values not encountered before. Such values are
   * added to the component manager so they can be used during subsequent generation attempts.
   *
   * @param seq the sequence, all of whose indices are initially marked as active
   */
  private void determineActiveIndices(ExecutableSequence seq) {

    if (seq.hasNonExecutedStatements()) {
      Log.logPrintf("Sequence has non-executed statements: excluding from extension pool.%n");
      Log.logPrintf(
          "Non-executed statement: %s%n", seq.statementToCodeString(seq.getNonExecutedIndex()));
      seq.sequence.clearAllActiveFlags();
      return;
    }

    if (seq.hasFailure()) {
      Log.logPrintf("Sequence has failure: excluding from extension pool.%n");
      Log.logPrintf("Failing sequence: %s%n", seq.toCodeString());
      seq.sequence.clearAllActiveFlags();
      return;
    }

    if (seq.hasInvalidBehavior()) {
      Log.logPrintf(
          "Sequence has invalid behavior (%s): excluding from extension pool.%n", seq.getChecks());
      Log.logPrintf("Invalid sequence: %s%n", seq.toCodeString());
      seq.sequence.clearAllActiveFlags();
      return;
    }

    if (!seq.isNormalExecution()) {
      int i = seq.getNonNormalExecutionIndex();
      Log.logPrintf(
          "Excluding from extension pool due to exception or failure in statement %d%n", i);
      Log.logPrintf("  Statement: %s%n", seq.statementToCodeString(i));
      Log.logPrintf("  Result: %s%n", seq.getResult(i));
      seq.sequence.clearAllActiveFlags();
      return;
    }

    if (!Value.lastValueSizeOk(seq)) {
      int i = seq.sequence.statements.size() - 1;
      Log.logPrintf(
          "Excluding from extension pool due to value too large in last statement %d%n", i);
      Log.logPrintf("  Statement: %s%n", seq.statementToCodeString(i));
      seq.sequence.clearAllActiveFlags();
      return;
    }

    // Clear the active flags of some statements
    for (int i = 0; i < seq.sequence.size(); i++) {

      // If there is no return value, clear its active flag.
      // Cast succeeds because of isNormalExecution clause earlier in this method.
      NormalExecution e = (NormalExecution) seq.getResult(i);
      Object runtimeValue = e.getRuntimeValue();
      if (runtimeValue == null) {
        Log.logPrintf("Making index " + i + " inactive (value is null)%n");
        seq.sequence.clearActiveFlag(i);
        continue;
      }

      // If it is a call to a side-effect-free method, clear the active flag of
      // its receiver and arguments. (This method doesn't side effect the receiver or
      // any argument, so Randoop should use some other shorter sequence
      // that produces the value.)
      Sequence stmts = seq.sequence;
      Statement stmt = stmts.statements.get(i);
      boolean isSideEffectFree =
          stmt.isMethodCall() && sideEffectFreeMethods.contains(stmt.getOperation());
      Log.logPrintf("isSideEffectFree => %s for %s%n", isSideEffectFree, stmt);
      if (isSideEffectFree) {
        List<Integer> inputVars = stmts.getInputsAsAbsoluteIndices(i);
        for (Integer inputIndex : inputVars) {
          seq.sequence.clearActiveFlag(inputIndex);
        }
      }

      Class<?> objectClass = runtimeValue.getClass();

      // If it is an array that is too long, clear its active flag.
      if (objectClass.isArray() && !Value.arrayLengthOk(runtimeValue)) {
        seq.sequence.clearActiveFlag(i);
        continue;
      }

      // If its runtime value is a primitive value, clear its active flag,
      // and if the value is new, add a sequence corresponding to that value.
      // This yields shorter tests than using the full sequence that produced
      // the value.
      if (NonreceiverTerm.isNonreceiverType(objectClass) && !objectClass.equals(Class.class)) {
        Log.logPrintf("Making index " + i + " inactive (value is a primitive)%n");
        seq.sequence.clearActiveFlag(i);

        boolean looksLikeObjToString =
            (runtimeValue instanceof String)
                && Value.looksLikeObjectToString((String) runtimeValue);
        boolean tooLongString =
            (runtimeValue instanceof String) && !Value.escapedStringLengthOk((String) runtimeValue);
        if (runtimeValue instanceof Double && Double.isNaN((double) runtimeValue)) {
          runtimeValue = Double.NaN; // canonicalize NaN value
        }
        if (runtimeValue instanceof Float && Float.isNaN((float) runtimeValue)) {
          runtimeValue = Float.NaN; // canonicalize NaN value
        }
        if (!looksLikeObjToString && !tooLongString && runtimePrimitivesSeen.add(runtimeValue)) {
          // Have not seen this value before; add it to the component set.
          componentManager.addGeneratedSequence(Sequence.createSequenceForPrimitive(runtimeValue));
        }
        continue;
      }

      Log.logPrintf("Making index " + i + " active.%n");
    }
  }

  /**
   * Tries to create a new sequence. If the sequence is new (not already in the specified component
   * manager), then adds it to the manager's sequences.
   *
   * <p>This method returns null if:
   *
   * <ul>
   *   <li>it selects an operation but cannot generate inputs for the operation
   *   <li>it creates too large a method
   *   <li>it creates a duplicate sequence
   * </ul>
   *
   * This method modifies the list of operations that represent the set of methods under tests.
   * Specifically, if the selected operation used for creating a new and unique sequence is a
   * parameterless operation (a static constant method or no-argument constructor) it is removed
   * from the list of operations. Such a method will return the same thing every time it is invoked
   * (unless it's nondeterministic, but Randoop should not be run on nondeterministic methods). Once
   * invoked, its result is in the pool and there is no need to call the operation again and so we
   * will remove it from the list of operations.
   *
   * @return a new sequence, or null
   */
  private ExecutableSequence createNewUniqueSequence() {

    Log.logPrintf("-------------------------------------------%n");
    if (Log.isLoggingOn()) {
      Log.logPrintln(
          "Memory used: " + StringsPlume.abbreviateNumber(SystemPlume.usedMemory(false)));
    }

    if (this.operations.isEmpty()) {
      return null;
    }

    // Select the next operation to use in constructing a new sequence.
    TypedOperation operation = operationSelector.selectOperation();
    Log.logPrintf("Selected operation: %s%n", operation);

    if (operation.isGeneric() || operation.hasWildcardTypes()) {
      try {
        operation = instantiator.instantiate((TypedClassOperation) operation);
      } catch (Throwable e) {
        if (GenInputsAbstract.fail_on_generation_error) {
          if (operation.isMethodCall() || operation.isConstructorCall()) {
            String opName = operation.getOperation().getReflectionObject().toString();
            throw new RandoopInstantiationError(opName, e);
          }
        } else {
          operationHistory.add(operation, OperationOutcome.SEQUENCE_DISCARDED);
          Log.logPrintf("Sequence discarded: Instantiation error for operation%n %s%n", operation);
          Log.logStackTrace(e);
          System.out.printf("Instantiation error for operation%n %s%n", operation);
          return null;
        }
      }
      if (operation == null) { // failed to instantiate generic
        Log.logPrintf("Failed to instantiate generic operation%n", operation);
        return null;
      }
    }

    // add flags here
    InputsAndSuccessFlag inputs;
    try {
      inputs = selectInputs(operation);
    } catch (Throwable e) {
      if (GenInputsAbstract.fail_on_generation_error) {
        throw new RandoopGenerationError(operation, e);
      } else {
        operationHistory.add(operation, OperationOutcome.SEQUENCE_DISCARDED);
        Log.logPrintf("Sequence discarded: Error selecting inputs for operation: %s%n", operation);
        Log.logStackTrace(e);
        System.out.println("Error selecting inputs for operation: " + operation);
        e.printStackTrace(System.out);
        return null;
      }
    }

    if (!inputs.success) {
      operationHistory.add(operation, OperationOutcome.NO_INPUTS_FOUND);
      Log.logPrintf("Failed to find inputs for operation: %s%n", operation);
      return null;
    }

    Sequence concatSeq = Sequence.concatenate(inputs.sequences);

    // Figure out input variables.
    List<Variable> inputVars = CollectionsPlume.mapList(concatSeq::getVariable, inputs.indices);

    Sequence newSequence = concatSeq.extend(operation, inputVars);

    // With .1 probability, do a "repeat" heuristic.
    if (GenInputsAbstract.repeat_heuristic && Randomness.nextRandomInt(10) == 0) {
      int times = Randomness.nextRandomInt(100);
      newSequence = repeat(newSequence, operation, times);
      Log.logPrintf("repeat-heuristic>>> %s %s%n", times, newSequence.toCodeString());
    }

    // A parameterless operation (a static constant method or no-argument constructor) returns the
    // same thing every time it is invoked. Since we have just invoked it, its result will be in the
    // pool.
    // There is no need to call this operation again, so remove it from the list of operations.
    if (operation.getInputTypes().isEmpty()) {
      operationHistory.add(operation, OperationOutcome.REMOVED);
      operations.remove(operation);
    }

    // Discard if sequence is larger than size limit
    if (newSequence.size() > GenInputsAbstract.maxsize) {
      operationHistory.add(operation, OperationOutcome.SEQUENCE_DISCARDED);
      Log.logPrintf(
          "Sequence discarded: size %d exceeds maximum allowed size %d%n",
          newSequence.size(), GenInputsAbstract.maxsize);
      return null;
    }

    randoopConsistencyTests(newSequence);

    // Discard if sequence is a duplicate.
    if (this.allSequences.contains(newSequence)) {
      operationHistory.add(operation, OperationOutcome.SEQUENCE_DISCARDED);
      Log.logPrintf("Sequence discarded: the same sequence was previously created.%n");
      return null;
    }

    this.allSequences.add(newSequence);

    randoopConsistencyTest2(newSequence);

    Log.logPrintf("Successfully created new unique sequence:%n%s%n", newSequence.toString());

    ExecutableSequence result = new ExecutableSequence(newSequence);

    // Keep track of any input sequences that are used in this sequence.
    result.componentSequences = inputs.sequences;

    return result;
  }

  /**
   * Adds the given operation to a new {@code Sequence} with the statements of this object as a
   * prefix, repeating the operation the given number of times. Used during generation.
   *
   * @param seq the sequence to extend
   * @param operation the {@link TypedOperation} to repeat
   * @param times the number of times to repeat the {@link Operation}
   * @return a new {@code Sequence}
   */
  private Sequence repeat(Sequence seq, TypedOperation operation, int times) {
    Sequence retseq = new Sequence(seq.statements);
    for (int i = 0; i < times; i++) {
      List<Variable> inputs = retseq.getInputs(retseq.size() - 1);
      List<Integer> vil = new ArrayList<>(inputs.size());
      for (Variable v : inputs) {
        if (v.getType().equals(JavaTypes.INT_TYPE)) {
          int randint = Randomness.nextRandomInt(100);
          retseq =
              retseq.extend(
                  TypedOperation.createPrimitiveInitialization(JavaTypes.INT_TYPE, randint));
          vil.add(retseq.size() - 1);
        } else {
          vil.add(v.getDeclIndex());
        }
      }
      Sequence currentRetseq = retseq;
      List<Variable> vl = CollectionsPlume.mapList(currentRetseq::getVariable, vil);
      retseq = retseq.extend(operation, vl);
    }
    return retseq;
  }

  // If debugging is enabled,
  // adds the string corresponding to the given newSequences to the
  // set allSequencesAsCode. The latter set is intended to mirror
  // the set allSequences, but stores strings instead of Sequences.
  private void randoopConsistencyTest2(Sequence newSequence) {
    // Testing code.
    if (GenInputsAbstract.debug_checks) {
      this.allsequencesAsCode.add(newSequence.toCodeString());
      this.allsequencesAsList.add(newSequence);
    }
  }

  // Checks that the set allSequencesAsCode contains a set of strings
  // equivalent to the sequences in allSequences.
  private void randoopConsistencyTests(Sequence newSequence) {
    if (!GenInputsAbstract.debug_checks) {
      return;
    }

    // If the sequence is new, both of these indices are -1.
    // If the sequence is not new, both indices are not -1 but are still the same.
    int sequenceIndex = this.allsequencesAsList.indexOf(newSequence);
    String code = newSequence.toCodeString();
    int codeIndex = this.allsequencesAsCode.indexOf(code);
    if (sequenceIndex != codeIndex) {
      // Trouble.  Prepare an error message.
      StringJoiner msg = new StringJoiner(System.lineSeparator());
      msg.add(
          String.format(
              "Different search results for sequence (index=%d) and its code (index=%d).",
              sequenceIndex, codeIndex));
      msg.add("new component:");
      msg.add(newSequence.toString());
      msg.add("new component's code:");
      msg.add(code);
      if (sequenceIndex != -1) {
        msg.add("stored code corresponding to found sequence:");
        msg.add(this.allsequencesAsList.get(sequenceIndex).toString());
      }
      if (codeIndex != -1) {
        msg.add("stored sequence corresponding to found code:");
        msg.add(this.allsequencesAsCode.get(codeIndex));
      }
      throw new IllegalStateException(msg.toString());
    }
  }

  /**
   * This method is responsible for doing two things:
   *
   * <ol>
   *   <li>Selecting at random a collection of sequences that can be used to create input values for
   *       the given statement, and
   *   <li>Selecting at random valid indices to the above sequence specifying the values to be used
   *       as input to the statement.
   * </ol>
   *
   * <p>The selected sequences and indices are wrapped in an InputsAndSuccessFlag object and
   * returned. If an appropriate collection of sequences and indices was not found (e.g. because
   * there are no sequences in the componentManager that create values of some type required by the
   * statement), the success flag of the returned object is false.
   *
   * @param operation the statement to analyze
   * @return the selected sequences and indices
   */
  @SuppressWarnings("unchecked")
  private InputsAndSuccessFlag selectInputs(TypedOperation operation) {

    // The input types for `operation`.
    TypeTuple inputTypes = operation.getInputTypes();
    Log.logPrintf("selectInputs:  inputTypes=%s%n", inputTypes);

    // The rest of the code in this method will attempt to create
    // a sequence that creates at least one value of type T for
    // every type T in inputTypes, and thus can be used to create all the
    // inputs for the statement.
    // We denote this goal sequence as "S". We don't create S explicitly, but
    // define it as the concatenation of the following list of sequences.
    // In other words, S = sequences[0] + ... + sequences[sequences.size()-1].
    // (This representation choice is for efficiency: it is cheaper to perform
    // a single concatenation of the subsequences in the end than to repeatedly
    // extend S.)

    // This might be shorter than inputTypes if some value is re-used as two inputs.
    List<Sequence> sequences = new ArrayList<>();

    // The total size of S
    int totStatements = 0;

    // Variables to
    // be used as inputs to the statement, represented as indices into S (ie, a reference to the
    // statement that declares the variable).  [TODO: Is this an index into S or into `sequences`?].
    // Upon successful completion
    // of this method, variables will contain inputTypes.size() variables.
    // Note additionally that for every i in variables, 0 <= i < |S|.
    //
    // For example, given as statement a method M(T1)/T2 that takes as input
    // a value of type T1 and returns a value of type T2, this method might
    // return, for example, the sequence
    //
    // T0 var0 = new T0(); T1 var1 = var0.getT1();
    //
    // and the singleton list [0] that represents variable var1.
    List<Integer> variables = new ArrayList<>();

    // [Optimization]
    // The following two variables improve efficiency in the loop below when
    // an alias ratio is present (GenInputsAbstract.alias_ratio != null).
    // For a given loop iteration i,
    //   `types` contains the types of all variables in S, and
    //   `typesToVars` maps each type to all variable indices in S of the given type.
    SubTypeSet types = new SubTypeSet(false);
    MultiMap<Type, Integer> typesToVars = new MultiMap<>(inputTypes.size());

    for (int i = 0; i < inputTypes.size(); i++) {
      Type inputType = inputTypes.get(i);

      // true if statement st represents an instance method, and we are
      // currently selecting a value to act as the receiver for the method.
      boolean isReceiver = (i == 0 && operation.isMessage() && !operation.isStatic());

      // Attempt with some probability to use a variable already in S.
      if (GenInputsAbstract.alias_ratio != 0
          && Randomness.weightedCoinFlip(GenInputsAbstract.alias_ratio)) {

        // For each type T in S compatible with inputTypes[i], add all the indices in S of type T.
        Set<Type> matches = types.getMatches(inputType);
        // candidateVars is the indices that can serve as input to the i-th input in st.
        List<SimpleList<Integer>> candidateVars = new ArrayList<>(matches.size());
        for (Type match : matches) {
          // Sanity check: the domain of typesToVars contains all the types in
          // variable types.
          assert typesToVars.keySet().contains(match);
          candidateVars.add(new SimpleArrayList<Integer>(typesToVars.getValues(match)));
        }

        // If any type-compatible variables found, pick one at random as the
        // i-th input to st.
        SimpleList<Integer> candidateVars2 = new ListOfLists<>(candidateVars);
        if (!candidateVars2.isEmpty()) {
          int randVarIdx = Randomness.nextRandomInt(candidateVars2.size());
          Integer randVar = candidateVars2.get(randVarIdx);
          variables.add(randVar);
          continue;
        }
      }

      // The user may have requested that we use null values as inputs with some given frequency.
      // If this is the case, then use null instead with some probability.
      if (!isReceiver
          && !GenInputsAbstract.forbid_null
          && GenInputsAbstract.null_ratio != 0
          && Randomness.weightedCoinFlip(GenInputsAbstract.null_ratio)) {
        Log.logPrintf("Using null as input.%n");
        TypedOperation st = TypedOperation.createNullOrZeroInitializationForType(inputType);
        Sequence seq = new Sequence().extend(st, Collections.emptyList());
        variables.add(totStatements);
        sequences.add(seq);
        assert seq.size() == 1;
        totStatements++;
        continue;
      }

      // If we got here, it means we will not attempt to use null or a value already defined in S,
      // so we will have to augment S with new statements that yield a value of type inputTypes[i].
      // We will do this by assembling a list of candidate sequences (stored in the list declared
      // immediately below) that create one or more values of the appropriate type,
      // randomly selecting a single sequence from this list, and appending it to S.
      SimpleList<Sequence> candidates;

      // We use one of two ways to gather candidate sequences, but the second
      // case below is by far the most common.

      if (inputType.isArray()) {

        // 1. If T=inputTypes[i] is an array type, ask the component manager for all sequences
        // of type T (list l1), but also try to directly build some sequences
        // that create arrays (list l2).
        Log.logPrintf("Array creation heuristic: will create helper array of type %s%n", inputType);
        SimpleList<Sequence> l1 = componentManager.getSequencesForType(operation, i, isReceiver);
        SimpleList<Sequence> l2 =
            HelperSequenceCreator.createArraySequence(componentManager, inputType);
        candidates = new ListOfLists<>(l1, l2);
        Log.logPrintf("Array creation heuristic: " + candidates.size() + " candidates%n");

      } else if (inputType.isParameterized()
          && ((InstantiatedType) inputType)
              .getGenericClassType()
              .isSubtypeOf(JDKTypes.COLLECTION_TYPE)) {
        InstantiatedType classType = (InstantiatedType) inputType;

        SimpleList<Sequence> l1 = componentManager.getSequencesForType(operation, i, isReceiver);
        Log.logPrintf("Collection creation heuristic: will create helper of type %s%n", classType);
        SimpleArrayList<Sequence> l2 = new SimpleArrayList<>(1);
        Sequence creationSequence =
            HelperSequenceCreator.createCollection(componentManager, classType);
        if (creationSequence != null) {
          l2.add(creationSequence);
        }
        candidates = new ListOfLists<>(l1, l2);

      } else {

        // 2. COMMON CASE: ask the component manager for all sequences that
        // yield the required type.
        Log.logPrintf("Will query component set for objects of type %s%n", inputType);
        candidates = componentManager.getSequencesForType(operation, i, isReceiver);
      }
      assert candidates != null;
      Log.logPrintf("number of candidate components: %s%n", candidates.size());

      if (candidates.isEmpty()) {
        // We were not able to find (or create) any sequences of type inputTypes[i].
        // Try to use null if allowed.
        if (isReceiver) {
          Log.logPrintf("No sequences of receiver type.%n");
          return new InputsAndSuccessFlag(false, null, null);
        } else if (GenInputsAbstract.forbid_null) {
          Log.logPrintf(
              "No sequences of type, and forbid-null option is true."
                  + " Failed to create new sequence.%n");
          return new InputsAndSuccessFlag(false, null, null);
        } else {
          Log.logPrintf(
              "Found no sequences of required type; will use null as " + i + "-th input%n");
          TypedOperation st = TypedOperation.createNullOrZeroInitializationForType(inputType);
          Sequence seq = new Sequence().extend(st, Collections.emptyList());
          variables.add(totStatements);
          sequences.add(seq);
          assert seq.size() == 1;
          totStatements++;
          // Null is not an interesting value to add to the set of
          // possible values to reuse, so we don't update typesToVars or types.
          continue;
        }
      }

      // At this point, we have a list of candidate sequences and need to select a
      // randomly-chosen sequence from the list.
      VarAndSeq varAndSeq = randomVariable(candidates, inputType, isReceiver);
      Variable randomVariable = varAndSeq.var;
      Sequence chosenSeq = varAndSeq.seq;

      // [Optimization.] Update optimization-related variables "types" and "typesToVars".
      if (GenInputsAbstract.alias_ratio != 0) {
        // Update types and typesToVars.
        for (int j = 0; j < chosenSeq.size(); j++) {
          Statement stk = chosenSeq.getStatement(j);
          if (stk.isNonreceivingInitialization()) {
            continue; // Prim decl not an interesting candidate for multiple
          }
          // uses.
          Type outType = stk.getOutputType();
          types.add(outType);
          typesToVars.add(outType, totStatements + j);
        }
      }

      variables.add(totStatements + randomVariable.index);
      sequences.add(chosenSeq);
      totStatements += chosenSeq.size();
    }

    return new InputsAndSuccessFlag(true, sequences, variables);
  }

  // A pair of a variable and a sequence
  private static class VarAndSeq {
    final Variable var;
    final Sequence seq;

    VarAndSeq(Variable var, Sequence seq) {
      this.var = var;
      this.seq = seq;
    }
  }

  /**
   * Return a variable of the given type.
   *
   * @param candidates sequences, each of which produces a value of type {@code inputType}; that is,
   *     each would be a legal return value
   * @param inputType the type of the chosen variable/sequence
   * @param isReceiver whether the value will be used as a receiver
   * @return a random variable of the given type, chosen from the candidates
   */
  VarAndSeq randomVariable(SimpleList<Sequence> candidates, Type inputType, boolean isReceiver) {
    // Log.logPrintf("entering randomVariable(%s)%n", inputType);
    for (int i = 0; i < 10; i++) { // can return null.  Try several times to get a non-null value.

      // if (Log.isLoggingOn()) {
      //   Log.logPrintf("randomVariable: %d candidates%n", candidates.size());
      //   for (int j = 0; j < candidates.size(); j++) {
      //     String candIndented
      //         = candidates.get(j).toString().trim().replace("\n", "\n            ");
      //     Log.logPrintf("  cand #%d: %s%n", j, candIndented);
      //   }
      // }

      Sequence chosenSeq = inputSequenceSelector.selectInputSequence(candidates);
      Log.logPrintf("chosenSeq: %s%n", chosenSeq);

      // TODO: the last statement might not be active -- it might not create a usable variable of
      // such a type.  An example is a void method that is called with only null arguments.
      // More generally, paying attention to only the last statement here seems like a reasonable
      // design choice, but it is inconsistent with how Randoop behaves in general, and all parts
      // of Randoop should be made consistent.  Alternative to the below (but this is a hack, and it
      // would be better to make the design cleaner):
      // Variable randomVariable = chosenSeq.randomVariableForType(inputType, isReceiver);

      // We are not done yet: we have chosen a sequence that yields a value of the required
      // type inputTypes[i], but it may produce more than one such value. Our last random
      // selection step is to select from among all possible values produced by the sequence.
      Variable randomVariable = chosenSeq.randomVariableForTypeLastStatement(inputType, isReceiver);

      if (randomVariable == null) {
        continue;
      }
      if (isReceiver
          && (chosenSeq.getCreatingStatement(randomVariable).isNonreceivingInitialization()
              || randomVariable.getType().isPrimitive())) {
        System.out.println();
        System.out.println("Selected null or a primitive as the receiver for a method call.");
        // System.out.printf("  operation = %s%n", operation);
        System.out.printf("  isReceiver = %s%n", isReceiver);
        System.out.printf("  randomVariable = %s%n", randomVariable);
        System.out.printf("    getType() = %s%n", randomVariable.getType());
        System.out.printf("    isPrimitive = %s%n", randomVariable.getType().isPrimitive());
        System.out.printf("  chosenSeq = {%n%s}%n", chosenSeq);
        System.out.printf(
            "    getCreatingStatement = %s%n", chosenSeq.getCreatingStatement(randomVariable));
        System.out.printf(
            "    isNonreceivingInitialization = %s%n",
            chosenSeq.getCreatingStatement(randomVariable).isNonreceivingInitialization());
        continue;
        // throw new RandoopBug(
        //     "Selected null or primitive value as the receiver for a method call");
      }

      return new VarAndSeq(randomVariable, chosenSeq);
    }
    // Can't get here unless isReceiver is true.  TODO: fix design so this cannot happen.
    assert isReceiver;
    // Try every element of the list, in order.
    int numCandidates = candidates.size();
    List<VarAndSeq> validResults = new ArrayList<>(numCandidates);
    for (int i = 0; i < numCandidates; i++) { // SimpleList has no iterator
      Sequence s = candidates.get(i);
      Variable randomVariable = s.randomVariableForTypeLastStatement(inputType, isReceiver);
      validResults.add(new VarAndSeq(randomVariable, s));
    }
    if (validResults.isEmpty()) {
      throw new RandoopBug(
          String.format(
              "In randomVariable, no candidates for %svariable with input type %s",
              (isReceiver ? "receiver " : ""), inputType));
    }
    return Randomness.randomMember(validResults);
  }

  @Override
  public int numGeneratedSequences() {
    return allSequences.size();
  }

  @Override
  public String toString() {
    return "ForwardGenerator("
        + String.join(
            ";" + Globals.lineSep + "    ",
            String.join(
                ", ",
                "steps: " + num_steps,
                "null steps: " + null_steps,
                "num_sequences_generated: " + num_sequences_generated),
            String.join(
                ", ",
                "allSequences: " + allSequences.size(),
                "regresson seqs: " + outRegressionSeqs.size(),
                "error seqs: "
                    + outErrorSeqs.size()
                    + "="
                    + num_failing_sequences
                    + "="
                    + getErrorTestSequences().size(),
                "invalid seqs: " + invalidSequenceCount,
                "subsumed_sequences: " + subsumed_sequences.size(),
                "num_failed_output_test: " + num_failed_output_test),
            String.join(
                ", ",
                "sideEffectFreeMethods: " + sideEffectFreeMethods.size(),
                "runtimePrimitivesSeen: " + runtimePrimitivesSeen.size()))
        + ")";
  }
}<|MERGE_RESOLUTION|>--- conflicted
+++ resolved
@@ -128,16 +128,14 @@
       ComponentManager componentManager,
       IStopper stopper,
       Set<ClassOrInterfaceType> classesUnderTest) {
-<<<<<<< HEAD
     this(
         operations,
         sideEffectFreeMethods,
         limits,
         componentManager,
         stopper,
-        listenerManager,
-        -1,
-        null,
+        /* numClasses= */ -1,
+        /* literalTermFrequencies= */ null,
         classesUnderTest);
   }
 
@@ -149,7 +147,6 @@
    * @param limits limits for generation, after which the generator will stop
    * @param componentManager container for sequences that are used to generate new sequences
    * @param stopper determines when the test generation process should conclude. Can be null.
-   * @param listenerManager TODO: apparently unused according to {@link RandoopListenerManager}
    * @param numClasses number of classes under test, expected to be non-negative if GRT Constant
    *     Mining is enabled
    * @param literalTermFrequencies map from literal to its frequency observed in all classes under
@@ -162,14 +159,10 @@
       GenInputsAbstract.Limits limits,
       ComponentManager componentManager,
       IStopper stopper,
-      RandoopListenerManager listenerManager,
       int numClasses,
       Map<Sequence, Integer> literalTermFrequencies,
       Set<ClassOrInterfaceType> classesUnderTest) {
-    super(operations, limits, componentManager, stopper, listenerManager);
-=======
     super(operations, limits, componentManager, stopper);
->>>>>>> 4c295dca
 
     this.sideEffectFreeMethods = sideEffectFreeMethods;
     this.instantiator = componentManager.getTypeInstantiator();
