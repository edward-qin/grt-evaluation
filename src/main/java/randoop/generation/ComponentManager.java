package randoop.generation;

import java.util.Collection;
import java.util.Collections;
import java.util.HashMap;
import java.util.LinkedHashSet;
import java.util.Map;
import java.util.Set;
import org.checkerframework.checker.nullness.qual.Nullable;
import randoop.main.GenInputsAbstract;
import randoop.main.RandoopBug;
import randoop.operation.TypedClassOperation;
import randoop.operation.TypedOperation;
import randoop.reflection.TypeInstantiator;
import randoop.sequence.ClassLiterals;
import randoop.sequence.PackageLiterals;
import randoop.sequence.Sequence;
import randoop.sequence.SequenceCollection;
import randoop.types.ClassOrInterfaceType;
import randoop.types.JavaTypes;
import randoop.types.PrimitiveType;
import randoop.types.Type;
import randoop.util.ListOfLists;
import randoop.util.Log;
import randoop.util.SimpleList;

/**
 * Stores the component sequences generated during a run of Randoop. "Component sequences" are
 * sequences that Randoop uses to create larger sequences. The collection of sequences is also
 * called Randoop's "pool".
 *
 * <p>This class manages different collections of component sequences:
 *
 * <ul>
 *   <li>General components that can be used as input to any method in any class.
 *   <li>Class literals: components representing literal values that apply only to a specific class
 *       and should not be used as inputs to other classes.
 *   <li>Package literals: analogous to class literals but at the package level.
 * </ul>
 *
 * <p>SEED SEQUENCES. Seed sequences are the initial sequences provided to the generation process.
 * They include (1) sequences passed via the constructor, (2) class literals, and (3) package
 * literals. The only different treatment of seed sequences is during calls to the
 * clearGeneratedSequences() method, which removes only general, non-seed components from the
 * collection.
 */
public class ComponentManager {

  /**
   * The principal set of sequences used to create other, larger sequences by the generator. Is
   * never null. Contains both general components and seed sequences. Can be reset by calling {@link
   * #clearGeneratedSequences}.
   */
  // "gral" probably stands for "general".
  private SequenceCollection gralComponents;

  /**
   * The sequences that were given pre-generation to the component manager (via its constructor).
   * (Does not include literals, I think?)
   *
   * <p>Seeds are all contained in {@link #gralComponents}. This list is kept to restore seeds if
   * the user calls {@link #clearGeneratedSequences}.
   */
  private final Collection<Sequence> gralSeeds;

  /**
<<<<<<< HEAD
   * A map from sequences to the number of times they occur in the generated sequences. Only used
   * when constant mining is enabled.
   *
   * <p>Null if constant mining is not enabled or the literal level is not ALL.
   */
  private Map<Sequence, Integer> constantFrequencyMap;

  /**
   * A map from sequences to the number of classes in which they occur. Only used when constant
   * mining is enabled.
   *
   * <p>Null if constant mining is not enabled or the literal level is not ALL.
   */
  private Map<Sequence, Integer> constantOccurrenceMap;

  /**
   * The number of classes visited. Only used when constant mining is enabled.
   *
   * <p>Null if constant mining is not enabled or the literal level is not ALL.
   */
  private int classCount;
=======
   * Wrapper for the constant mining storage. It contains the constant mining storage for each
   * literal level.
   */
  private ConstantMiningWrapper constantMiningWrapper = new ConstantMiningWrapper();
>>>>>>> d0ed9d39

  /**
   * Components representing literals that should only be used as input to specific classes.
   *
   * <p>Null if class literals are not used or none were found. At most one of classLiterals and
   * packageliterals is non-null.
   */
  private ClassLiterals classLiterals = null;

  /**
   * A set of additional components representing literals that should only be used as input to
   * specific packages.
   *
   * <p>Null if package literals are not used or none were found. At most one of classLiterals and
   * packageliterals is non-null.
   */
  private @Nullable PackageLiterals packageLiterals = null;

  /** Create an empty component manager, with an empty seed sequence set. */
  public ComponentManager() {
    gralComponents = new SequenceCollection();
    gralSeeds = Collections.unmodifiableSet(Collections.<Sequence>emptySet());
  }

  /**
   * Create a component manager, initially populated with the given sequences, which are considered
   * seed sequences.
   *
   * @param generalSeeds seed sequences. Can be null, in which case the seed sequences set is
   *     considered empty.
   */
  public ComponentManager(Collection<Sequence> generalSeeds) {
    Set<Sequence> seedSet = new LinkedHashSet<>(generalSeeds.size());
    seedSet.addAll(generalSeeds);
    this.gralSeeds = Collections.unmodifiableSet(seedSet);
    gralComponents = new SequenceCollection(seedSet);
  }

  /**
   * Returns the number of (non-seed) sequences stored by the manager.
   *
   * @return count of generated sequences in this {@link ComponentManager}
   */
  // FIXME subtract size of seeds!
  public int numGeneratedSequences() {
    return gralComponents.size();
  }

  /**
   * Return the number of classes in the CUT.
   *
   * @return the number of classes in the CUT
   */
  public int getClassCount() {
    return classCount;
  }

  /**
   * Set the number of classes in the CUT.
   *
   * @param classCount the number of classes in the CUT
   */
  public void setClassCount(int classCount) {
    this.classCount = classCount;
  }

  /**
   * Add a sequence representing a literal value that can be used when testing members of the given
   * class.
   *
   * @param type the class literal to add for the sequence
   * @param seq the sequence
   */
  public void addClassLevelLiteral(ClassOrInterfaceType type, Sequence seq) {
    if (classLiterals == null) {
      classLiterals = new ClassLiterals();
    }
    classLiterals.addSequence(type, seq);
  }

  /**
   * Update the sequence information for the given sequence and class.
   *
   * @param type the class literal to add for the sequence
   * @param seq the sequence
   * @param frequency the frequency of the sequence
   */
  public void addClassLevelLiteralInfo(ClassOrInterfaceType type, Sequence seq, int frequency) {
    assert classLiterals != null;
    classLiterals.addSequenceFrequency(type, seq, frequency);
  }

  /**
   * Returns the map that stores the frequency of each sequence in each class.
   *
   * @param type the class
   * @return the map that stores the frequency of each sequence in each class
   */
  public Map<Sequence, Integer> getClassLevelFrequency(ClassOrInterfaceType type) {
    assert classLiterals != null;
    return classLiterals.getSequenceFrequency(type);
  }

  /**
   * Add a sequence representing a literal value that can be used when testing classes in the given
   * package.
   *
   * @param pkg the package to add for the sequence
   * @param seq the sequence
   */
  public void addPackageLevelLiteral(Package pkg, Sequence seq) {
    if (packageLiterals == null) {
      packageLiterals = new PackageLiterals();
    }
    packageLiterals.addSequence(pkg, seq);
  }

  /**
   * Update the sequence information for the given sequence and package.
   *
   * @param pkg the package to add for the sequence
   * @param seq the sequence
   * @param frequency the frequency of the sequence
   */
  public void addPackageLevelLiteralInfo(
      Package pkg, Sequence seq, int frequency, int occurrences, int classCount) {
    assert packageLiterals != null;
    packageLiterals.addSequenceFrequency(pkg, seq, frequency);
    packageLiterals.addSequenceOccurrence(pkg, seq, occurrences);
    packageLiterals.setPackageClassCount(pkg, classCount);
  }

  /**
   * Returns the map that stores the frequency of each sequence in each package.
   *
   * @param pkg the package
   * @return the map that stores the frequency of each sequence in each package
   */
  public Map<Sequence, Integer> getPackageLevelFrequency(Package pkg) {
    assert packageLiterals != null;
    return packageLiterals.getSequenceFrequency(pkg);
  }

  /**
   * Returns the map that stores the occurrence of each sequence in each package.
   *
   * @param pkg the package
   * @return the map that stores the occurrence of each sequence in each package
   */
  public Map<Sequence, Integer> getPackageLevelOccurrence(Package pkg) {
    assert packageLiterals != null;
    return packageLiterals.getSequenceOccurrence(pkg);
  }

  /**
   * Returns the number of classes in the given package.
   *
   * @param pkg the package
   * @return the number of classes in the given package
   */
  public int getPackageClassCount(Package pkg) {
    assert packageLiterals != null;
    return packageLiterals.getPackageClassCount(pkg);
  }

  /**
   * Add a component sequence.
   *
   * @param sequence the sequence
   */
  public void addGeneratedSequence(Sequence sequence) {
    gralComponents.add(sequence);
  }

  /**
<<<<<<< HEAD
   * Update the sequence information for the given sequence, including its frequency and occurrence.
   *
   * @param sequence the sequence
   * @param frequency the frequency of the sequence
   * @param occurrences the occurrence of the sequence
   */
  public void addGeneratedSequenceInfo(Sequence sequence, int frequency, int occurrences) {
    if (constantFrequencyMap == null) {
      constantFrequencyMap = new HashMap<>();
    }
    constantFrequencyMap.put(sequence, frequency);

    if (constantOccurrenceMap == null) {
      constantOccurrenceMap = new HashMap<>();
    }
    constantOccurrenceMap.put(sequence, occurrences);
  }

  /**
   * Returns the map that stores the frequency of each sequence.
   *
   * @return the map that stores the frequency of each sequence
   */
  public Map<Sequence, Integer> getConstantFrequencyMap() {
    return constantFrequencyMap;
  }

  /**
   * Returns the map that stores the occurrence of each sequence.
   *
   * @return the map that stores the occurrence of each sequence
   */
  public Map<Sequence, Integer> getConstantOccurrenceMap() {
    return constantOccurrenceMap;
  }

  // TODO: Remove this method
=======
   * Get the constant mining wrapper.
   *
   * @return the constant mining wrapper that contains the constant mining information for each
   *     literal level
   */
  public ConstantMiningWrapper getConstantMiningWrapper() {
    return constantMiningWrapper;
  }

  /**
   * Set the constant mining wrapper.
   *
   * @param constantMiningWrapper the constant mining wrapper
   */
  public void setConstantMiningWrapper(ConstantMiningWrapper constantMiningWrapper) {
    this.constantMiningWrapper = constantMiningWrapper;
  }

  /**
   * Get the constant frequency information for the given scope based on the literals level.
   *
   * @param scope the desired scope, could be any package, class, or null
   * @return the frequency information for the given scope
   */
  public Map<Sequence, Integer> getConstantFrequencyInfoForType(Object scope) {
    switch (GenInputsAbstract.literals_level) {
      case CLASS:
        return constantMiningWrapper
            .getClassLevel()
            .getFrequencyInfoForType((ClassOrInterfaceType) scope);
      case PACKAGE:
        return constantMiningWrapper.getPackageLevel().getFrequencyInfoForType((Package) scope);
      case ALL:
        return constantMiningWrapper.getAllLevel().getFrequencyInfo().get(null);
      default:
        throw new RandoopBug("Unexpected literals level: " + GenInputsAbstract.literals_level);
    }
  }

  /**
   * Get the classes with constant information for the given scope based on the literals level.
   *
   * @param scope the desired scope, could be any package, class, or null
   * @return the classes with constant information for the given scope
   */
  public Map<Sequence, Integer> getClassesWithConstantInfoForType(Object scope) {
    switch (GenInputsAbstract.literals_level) {
      case CLASS:
        throw new RandoopBug("Should not get classesWithConstant in CLASS level");
      case PACKAGE:
        return constantMiningWrapper
            .getPackageLevel()
            .getClassesWithConstantInfoForType((Package) scope);
      case ALL:
        return constantMiningWrapper.getAllLevel().getClassesWithConstantInfo().get(null);
      default:
        throw new RandoopBug("Unexpected literals level: " + GenInputsAbstract.literals_level);
    }
  }

  /**
   * Get the number of total classes for the given scope based on the literals level.
   *
   * @param scope the desired scope, could be any package or null
   * @return the total classes for the given scope
   */
  public Integer getTotalClassesForType(Object scope) {
    switch (GenInputsAbstract.literals_level) {
      case CLASS:
        throw new RandoopBug("Should not get totalClasses in CLASS level");
      case PACKAGE:
        return constantMiningWrapper.getPackageLevel().getTotalClassesForType((Package) scope);
      case ALL:
        return constantMiningWrapper.getAllLevel().getTotalClassesForType(null);
      default:
        throw new RandoopBug("Unexpected literals level: " + GenInputsAbstract.literals_level);
    }
  }

  // TODO: Convert it to toString
  // Only for testing constant mining. Delete this after tests are done.
>>>>>>> d0ed9d39
  public void test() {
    // ALL
    switch (GenInputsAbstract.literals_level) {
      case CLASS:
        System.out.println("Class Level");
        System.out.println("Class Frequency Map");
        for (Map.Entry<ClassOrInterfaceType, Map<Sequence, Integer>> entry :
<<<<<<< HEAD
            classLiterals.getSequenceFrequencyMap().entrySet()) {
=======
            constantMiningWrapper.getClassLevel().getFrequencyInfo().entrySet()) {
>>>>>>> d0ed9d39
          System.out.println(entry.getKey());
          for (Map.Entry<Sequence, Integer> entry2 : entry.getValue().entrySet()) {
            System.out.println(entry2.getKey() + " : " + entry2.getValue());
          }
        }
        break;
      case PACKAGE:
        System.out.println("Package Level");
        System.out.println("Package Frequency Map");
        for (Map.Entry<Package, Map<Sequence, Integer>> entry :
<<<<<<< HEAD
            packageLiterals.getSequenceFrequencyMap().entrySet()) {
=======
            constantMiningWrapper.getPackageLevel().getFrequencyInfo().entrySet()) {
>>>>>>> d0ed9d39
          System.out.println(entry.getKey());
          for (Map.Entry<Sequence, Integer> entry2 : entry.getValue().entrySet()) {
            System.out.println(entry2.getKey() + " : " + entry2.getValue());
          }
        }
<<<<<<< HEAD
        System.out.println("Package Occurrence Map");
        for (Map.Entry<Package, Map<Sequence, Integer>> entry :
            packageLiterals.getSequenceOccurrenceMap().entrySet()) {
=======
        System.out.println("Package classWithConstant Map");
        for (Map.Entry<Package, Map<Sequence, Integer>> entry :
            constantMiningWrapper.getPackageLevel().getClassesWithConstantInfo().entrySet()) {
>>>>>>> d0ed9d39
          System.out.println(entry.getKey());
          for (Map.Entry<Sequence, Integer> entry2 : entry.getValue().entrySet()) {
            System.out.println(entry2.getKey() + " : " + entry2.getValue());
          }
        }
        break;
      case ALL:
        System.out.println("All Level");
<<<<<<< HEAD
        // print global frequencymap and occurrencemap
        System.out.println("Global Frequency Map");
        for (Map.Entry<Sequence, Integer> entry : constantFrequencyMap.entrySet()) {
          System.out.println(entry.getKey() + " : " + entry.getValue());
        }
        System.out.println("Global Occurrence Map");
        for (Map.Entry<Sequence, Integer> entry : constantOccurrenceMap.entrySet()) {
=======
        System.out.println("Global Frequency Map");
        for (Map.Entry<Sequence, Integer> entry :
            constantMiningWrapper.getAllLevel().getFrequencyInfo().get(null).entrySet()) {
          System.out.println(entry.getKey() + " : " + entry.getValue());
        }
        System.out.println("Global classesWithConstants Map");
        for (Map.Entry<Sequence, Integer> entry :
            constantMiningWrapper.getAllLevel().getClassesWithConstantInfo().get(null).entrySet()) {
>>>>>>> d0ed9d39
          System.out.println(entry.getKey() + " : " + entry.getValue());
        }
        break;
      default:
        throw new RandoopBug("Unexpected literals level: " + GenInputsAbstract.literals_level);
    }
  }

  /**
   * Removes any components sequences added so far, except for seed sequences, which are preserved.
   */
  void clearGeneratedSequences() {
    gralComponents = new SequenceCollection(this.gralSeeds);
  }

  /**
   * Returns the set of all generated sequences.
   *
   * @return the set of all generated sequences
   */
  Set<Sequence> getAllGeneratedSequences() {
    return gralComponents.getAllSequences();
  }

  /**
   * Returns all the general component sequences that create values of the given class.
   *
   * @param cls the query type
   * @return the sequences that create values of the given type
   */
  SimpleList<Sequence> getSequencesForType(Type cls) {
    return gralComponents.getSequencesForType(cls, false, false);
  }

  /**
   * Returns component sequences that create values of the type required by the i-th input value of
   * a statement that invokes the given operation. Also includes any applicable class- or
   * package-level literals.
   *
   * @param operation the statement
   * @param i the input value index of statement
   * @param onlyReceivers if true, only return sequences that are appropriate to use as a method
   *     call receiver
   * @return the sequences that create values of the given type
   */
  @SuppressWarnings("unchecked")
  // This method is oddly named, since it does not take as input a type.  However, the method
  // extensively uses the operation, so refactoring the method to take a type instead would take
  // some work.
  SimpleList<Sequence> getSequencesForType(TypedOperation operation, int i, boolean onlyReceivers) {

    Type neededType = operation.getInputTypes().get(i);

    if (onlyReceivers && neededType.isNonreceiverType()) {
      throw new RandoopBug(
          String.format(
              "getSequencesForType(%s, %s, %s) neededType=%s",
              operation, i, onlyReceivers, neededType));
    }

    // This method appends two lists:
    //  * determines sequences from the pool (gralComponents)
    //  * determines literals

    SimpleList<Sequence> result =
        gralComponents.getSequencesForType(neededType, false, onlyReceivers);

    // Compute relevant literals.
    SimpleList<Sequence> literals = null;
    if (operation instanceof TypedClassOperation
        // Don't add literals for the receiver
        && !onlyReceivers) {
      // The operation is a method call, where the method is defined in class C.  Augment the
      // returned list with literals that appear in class C or in its package.  At most one of
      // classLiterals and packageLiterals is non-null.

      ClassOrInterfaceType declaringCls = ((TypedClassOperation) operation).getDeclaringType();
      assert declaringCls != null;

      if (classLiterals != null) {
        SimpleList<Sequence> sl = classLiterals.getSequences(declaringCls, neededType);
        if (!sl.isEmpty()) {
          literals = sl;
        }
      }

      if (packageLiterals != null) {
        Package pkg = declaringCls.getPackage();
        if (pkg != null) {
          SimpleList<Sequence> sl = packageLiterals.getSequences(pkg, neededType);
          if (!sl.isEmpty()) {
            literals = (literals == null) ? sl : new ListOfLists<>(literals, sl);
          }
        }
      }
    }

    // Append literals to result.
    if (literals != null) {
      if (result == null) {
        result = literals;
      } else if (literals == null) {
        // nothing to do
      } else {
        result = new ListOfLists<>(result, literals);
      }
    }
    return result;
  }

<<<<<<< HEAD
  // Validates if the onlyReceiver flag is consistent with the neededType.
=======
  // Validates if the onlyReceiver flag is consistent with the neededType. Throw an exception if the
  // flag is inconsistent with the neededType.
>>>>>>> d0ed9d39
  private void validateReceiver(TypedOperation operation, Type neededType, boolean onlyReceivers) {
    if (onlyReceivers && neededType.isNonreceiverType()) {
      throw new RandoopBug(
          String.format(
              "getSequencesForType(%s, %s, %s) neededType=%s",
              operation, neededType, onlyReceivers, neededType));
    }
  }

  /**
   * Returns component sequences extracted by constant mining that create values of the type
<<<<<<< HEAD
   * required by the i-th input value of a statement that invokes the given operation.
   *
   * @param operation the statement
   * @param i the input value index of statement
   * @param onlyReceivers if true, only return sequences that are appropriate to use as a method
   *     call receiver
   * @return the sequences extracted by constant mining that create values of the given type
   */
  SimpleList<Sequence> getGeneralConstantMiningSequences(
      TypedOperation operation, int i, boolean onlyReceivers) {
    SequenceCollection sc = new SequenceCollection();
    sc.addAll(constantFrequencyMap.keySet());

    Type neededType = operation.getInputTypes().get(i);
    validateReceiver(operation, neededType, onlyReceivers);
    return sc.getSequencesForType(neededType, false, onlyReceivers);
  }

  // TODO: Reconstruct the following two methods to improve reusability
  /**
   * Returns component sequences extracted by constant mining that create values of the type
   * required by the i-th input value of a statement that invokes the given operation for its
   * corresponding class
=======
   * required by the i-th input value of a statement that invokes the given operation for its
   * corresponding class for the current literal level. Only used when constant mining is enabled.
>>>>>>> d0ed9d39
   *
   * @param operation the statement
   * @param i the input value index of statement
   * @param onlyReceivers if true, only return sequences that are appropriate to use as a method
   *     call receiver
   * @return the sequences extracted by constant mining that create values of the given type
   */
<<<<<<< HEAD
  SimpleList<Sequence> getClassLevelSequences(
      TypedOperation operation, int i, boolean onlyReceivers) {
    Type neededType = operation.getInputTypes().get(i);

    validateReceiver(operation, neededType, onlyReceivers);

    if (operation instanceof TypedClassOperation
        // Don't add literals for the receiver
        && !onlyReceivers) {
      // The operation is a method call, where the method is defined in class C.  Augment the
      // returned list with literals that appear in class C or in its package.  At most one of
      // classLiterals and packageLiterals is non-null.

      ClassOrInterfaceType declaringCls = ((TypedClassOperation) operation).getDeclaringType();
      assert declaringCls != null;
      return classLiterals.getSequences(declaringCls, neededType);
    }

    // It should never be reached here. TODO: Throw an exception
    return null;
  }

  /**
   * Returns component sequences extracted by constant mining that create values of the type
   * required by the i-th input value of a statement that invokes the given operation for its
   * corresponding package
   *
   * @param operation the statement
   * @param i the input value index of statement
   * @param onlyReceivers if true, only return sequences that are appropriate to use as a method
   *     call receiver
   * @return the sequences extracted by constant mining that create values of the given type
   */
  SimpleList<Sequence> getPackageLevelSequences(
      TypedOperation operation, int i, boolean onlyReceivers) {
    Type neededType = operation.getInputTypes().get(i);

    validateReceiver(operation, neededType, onlyReceivers);

    if (operation instanceof TypedClassOperation
        // Don't add literals for the receiver
        && !onlyReceivers) {
      // The operation is a method call, where the method is defined in class C.  Augment the
      // returned list with literals that appear in class C or in its package.  At most one of
      // classLiterals and packageLiterals is non-null.

      ClassOrInterfaceType declaringCls = ((TypedClassOperation) operation).getDeclaringType();
      assert declaringCls != null;

      Package pkg = declaringCls.getPackage();
      assert packageLiterals != null;

      return packageLiterals.getSequences(pkg, neededType);
    }

=======
  SimpleList<Sequence> getConstantMiningSequences(
      TypedOperation operation, int i, boolean onlyReceivers) {
    Type neededType = operation.getInputTypes().get(i);
    validateReceiver(operation, neededType, onlyReceivers);

    SequenceCollection sc = new SequenceCollection();

    switch (GenInputsAbstract.literals_level) {
      case CLASS:
        if (operation instanceof TypedClassOperation
            // Don't add literals for the receiver
            && !onlyReceivers) {
          // The operation is a method call, where the method is defined in class C.  Augment the
          // returned list with literals that appear in class C or in its package.  At most one of
          // classLiterals and packageLiterals is non-null.

          ClassOrInterfaceType declaringCls = ((TypedClassOperation) operation).getDeclaringType();
          assert declaringCls != null;
          // Add all sequences from the constant mining storage
          sc.addAll(constantMiningWrapper.getClassLevel().getSequencesForScope(declaringCls));
          return sc.getSequencesForType(neededType, false, onlyReceivers);
        }
        break;
      case PACKAGE:
        if (operation instanceof TypedClassOperation
            // Don't add literals for the receiver
            && !onlyReceivers) {

          // The operation is a method call, where the method is defined in class C.  Augment the
          // returned list with literals that appear in class C or in its package.  At most one of
          // classLiterals and packageLiterals is non-null.

          ClassOrInterfaceType declaringCls = ((TypedClassOperation) operation).getDeclaringType();
          assert declaringCls != null;

          Package pkg = declaringCls.getPackage();
          // Add all sequences from the constant mining storage
          sc.addAll(constantMiningWrapper.getPackageLevel().getSequencesForScope(pkg));
          return sc.getSequencesForType(neededType, false, onlyReceivers);
        }
        break;
      case ALL:
        sc.addAll(constantMiningWrapper.getAllLevel().getSequencesForScope(null));
        return sc.getSequencesForType(neededType, false, onlyReceivers);
      default:
        throw new RandoopBug("Unexpected literals level: " + GenInputsAbstract.literals_level);
    }

    // TODO: Check why it is possible to reach here. Is it supposed to be unreachable?
>>>>>>> d0ed9d39
    return null;
  }

  /**
   * Returns all sequences that represent primitive values (e.g. sequences like "Foo var0 = null" or
   * "int var0 = 1"), including general components, class literals and package literals.
   *
   * @return the sequences for primitive values
   */
  Set<Sequence> getAllPrimitiveSequences() {

    Set<Sequence> result = new LinkedHashSet<>();
    if (classLiterals != null) {
      result.addAll(classLiterals.getAllSequences());
    }
    if (packageLiterals != null) {
      result.addAll(packageLiterals.getAllSequences());
    }
    for (PrimitiveType type : JavaTypes.getPrimitiveTypes()) {
      result.addAll(gralComponents.getSequencesForType(type, true, false).toJDKList());
    }
    result.addAll(
        gralComponents.getSequencesForType(JavaTypes.STRING_TYPE, true, false).toJDKList());
    return result;
  }

  TypeInstantiator getTypeInstantiator() {
    return gralComponents.getTypeInstantiator();
  }

  public void log() {
    if (!Log.isLoggingOn()) {
      return;
    }
    gralComponents.log();
  }
}<|MERGE_RESOLUTION|>--- conflicted
+++ resolved
@@ -2,7 +2,6 @@
 
 import java.util.Collection;
 import java.util.Collections;
-import java.util.HashMap;
 import java.util.LinkedHashSet;
 import java.util.Map;
 import java.util.Set;
@@ -64,34 +63,10 @@
   private final Collection<Sequence> gralSeeds;
 
   /**
-<<<<<<< HEAD
-   * A map from sequences to the number of times they occur in the generated sequences. Only used
-   * when constant mining is enabled.
-   *
-   * <p>Null if constant mining is not enabled or the literal level is not ALL.
-   */
-  private Map<Sequence, Integer> constantFrequencyMap;
-
-  /**
-   * A map from sequences to the number of classes in which they occur. Only used when constant
-   * mining is enabled.
-   *
-   * <p>Null if constant mining is not enabled or the literal level is not ALL.
-   */
-  private Map<Sequence, Integer> constantOccurrenceMap;
-
-  /**
-   * The number of classes visited. Only used when constant mining is enabled.
-   *
-   * <p>Null if constant mining is not enabled or the literal level is not ALL.
-   */
-  private int classCount;
-=======
    * Wrapper for the constant mining storage. It contains the constant mining storage for each
    * literal level.
    */
   private ConstantMiningWrapper constantMiningWrapper = new ConstantMiningWrapper();
->>>>>>> d0ed9d39
 
   /**
    * Components representing literals that should only be used as input to specific classes.
@@ -141,24 +116,6 @@
   }
 
   /**
-   * Return the number of classes in the CUT.
-   *
-   * @return the number of classes in the CUT
-   */
-  public int getClassCount() {
-    return classCount;
-  }
-
-  /**
-   * Set the number of classes in the CUT.
-   *
-   * @param classCount the number of classes in the CUT
-   */
-  public void setClassCount(int classCount) {
-    this.classCount = classCount;
-  }
-
-  /**
    * Add a sequence representing a literal value that can be used when testing members of the given
    * class.
    *
@@ -173,29 +130,6 @@
   }
 
   /**
-   * Update the sequence information for the given sequence and class.
-   *
-   * @param type the class literal to add for the sequence
-   * @param seq the sequence
-   * @param frequency the frequency of the sequence
-   */
-  public void addClassLevelLiteralInfo(ClassOrInterfaceType type, Sequence seq, int frequency) {
-    assert classLiterals != null;
-    classLiterals.addSequenceFrequency(type, seq, frequency);
-  }
-
-  /**
-   * Returns the map that stores the frequency of each sequence in each class.
-   *
-   * @param type the class
-   * @return the map that stores the frequency of each sequence in each class
-   */
-  public Map<Sequence, Integer> getClassLevelFrequency(ClassOrInterfaceType type) {
-    assert classLiterals != null;
-    return classLiterals.getSequenceFrequency(type);
-  }
-
-  /**
    * Add a sequence representing a literal value that can be used when testing classes in the given
    * package.
    *
@@ -210,54 +144,6 @@
   }
 
   /**
-   * Update the sequence information for the given sequence and package.
-   *
-   * @param pkg the package to add for the sequence
-   * @param seq the sequence
-   * @param frequency the frequency of the sequence
-   */
-  public void addPackageLevelLiteralInfo(
-      Package pkg, Sequence seq, int frequency, int occurrences, int classCount) {
-    assert packageLiterals != null;
-    packageLiterals.addSequenceFrequency(pkg, seq, frequency);
-    packageLiterals.addSequenceOccurrence(pkg, seq, occurrences);
-    packageLiterals.setPackageClassCount(pkg, classCount);
-  }
-
-  /**
-   * Returns the map that stores the frequency of each sequence in each package.
-   *
-   * @param pkg the package
-   * @return the map that stores the frequency of each sequence in each package
-   */
-  public Map<Sequence, Integer> getPackageLevelFrequency(Package pkg) {
-    assert packageLiterals != null;
-    return packageLiterals.getSequenceFrequency(pkg);
-  }
-
-  /**
-   * Returns the map that stores the occurrence of each sequence in each package.
-   *
-   * @param pkg the package
-   * @return the map that stores the occurrence of each sequence in each package
-   */
-  public Map<Sequence, Integer> getPackageLevelOccurrence(Package pkg) {
-    assert packageLiterals != null;
-    return packageLiterals.getSequenceOccurrence(pkg);
-  }
-
-  /**
-   * Returns the number of classes in the given package.
-   *
-   * @param pkg the package
-   * @return the number of classes in the given package
-   */
-  public int getPackageClassCount(Package pkg) {
-    assert packageLiterals != null;
-    return packageLiterals.getPackageClassCount(pkg);
-  }
-
-  /**
    * Add a component sequence.
    *
    * @param sequence the sequence
@@ -267,45 +153,6 @@
   }
 
   /**
-<<<<<<< HEAD
-   * Update the sequence information for the given sequence, including its frequency and occurrence.
-   *
-   * @param sequence the sequence
-   * @param frequency the frequency of the sequence
-   * @param occurrences the occurrence of the sequence
-   */
-  public void addGeneratedSequenceInfo(Sequence sequence, int frequency, int occurrences) {
-    if (constantFrequencyMap == null) {
-      constantFrequencyMap = new HashMap<>();
-    }
-    constantFrequencyMap.put(sequence, frequency);
-
-    if (constantOccurrenceMap == null) {
-      constantOccurrenceMap = new HashMap<>();
-    }
-    constantOccurrenceMap.put(sequence, occurrences);
-  }
-
-  /**
-   * Returns the map that stores the frequency of each sequence.
-   *
-   * @return the map that stores the frequency of each sequence
-   */
-  public Map<Sequence, Integer> getConstantFrequencyMap() {
-    return constantFrequencyMap;
-  }
-
-  /**
-   * Returns the map that stores the occurrence of each sequence.
-   *
-   * @return the map that stores the occurrence of each sequence
-   */
-  public Map<Sequence, Integer> getConstantOccurrenceMap() {
-    return constantOccurrenceMap;
-  }
-
-  // TODO: Remove this method
-=======
    * Get the constant mining wrapper.
    *
    * @return the constant mining wrapper that contains the constant mining information for each
@@ -387,7 +234,6 @@
 
   // TODO: Convert it to toString
   // Only for testing constant mining. Delete this after tests are done.
->>>>>>> d0ed9d39
   public void test() {
     // ALL
     switch (GenInputsAbstract.literals_level) {
@@ -395,11 +241,7 @@
         System.out.println("Class Level");
         System.out.println("Class Frequency Map");
         for (Map.Entry<ClassOrInterfaceType, Map<Sequence, Integer>> entry :
-<<<<<<< HEAD
-            classLiterals.getSequenceFrequencyMap().entrySet()) {
-=======
             constantMiningWrapper.getClassLevel().getFrequencyInfo().entrySet()) {
->>>>>>> d0ed9d39
           System.out.println(entry.getKey());
           for (Map.Entry<Sequence, Integer> entry2 : entry.getValue().entrySet()) {
             System.out.println(entry2.getKey() + " : " + entry2.getValue());
@@ -410,25 +252,15 @@
         System.out.println("Package Level");
         System.out.println("Package Frequency Map");
         for (Map.Entry<Package, Map<Sequence, Integer>> entry :
-<<<<<<< HEAD
-            packageLiterals.getSequenceFrequencyMap().entrySet()) {
-=======
             constantMiningWrapper.getPackageLevel().getFrequencyInfo().entrySet()) {
->>>>>>> d0ed9d39
           System.out.println(entry.getKey());
           for (Map.Entry<Sequence, Integer> entry2 : entry.getValue().entrySet()) {
             System.out.println(entry2.getKey() + " : " + entry2.getValue());
           }
         }
-<<<<<<< HEAD
-        System.out.println("Package Occurrence Map");
-        for (Map.Entry<Package, Map<Sequence, Integer>> entry :
-            packageLiterals.getSequenceOccurrenceMap().entrySet()) {
-=======
         System.out.println("Package classWithConstant Map");
         for (Map.Entry<Package, Map<Sequence, Integer>> entry :
             constantMiningWrapper.getPackageLevel().getClassesWithConstantInfo().entrySet()) {
->>>>>>> d0ed9d39
           System.out.println(entry.getKey());
           for (Map.Entry<Sequence, Integer> entry2 : entry.getValue().entrySet()) {
             System.out.println(entry2.getKey() + " : " + entry2.getValue());
@@ -437,15 +269,6 @@
         break;
       case ALL:
         System.out.println("All Level");
-<<<<<<< HEAD
-        // print global frequencymap and occurrencemap
-        System.out.println("Global Frequency Map");
-        for (Map.Entry<Sequence, Integer> entry : constantFrequencyMap.entrySet()) {
-          System.out.println(entry.getKey() + " : " + entry.getValue());
-        }
-        System.out.println("Global Occurrence Map");
-        for (Map.Entry<Sequence, Integer> entry : constantOccurrenceMap.entrySet()) {
-=======
         System.out.println("Global Frequency Map");
         for (Map.Entry<Sequence, Integer> entry :
             constantMiningWrapper.getAllLevel().getFrequencyInfo().get(null).entrySet()) {
@@ -454,7 +277,6 @@
         System.out.println("Global classesWithConstants Map");
         for (Map.Entry<Sequence, Integer> entry :
             constantMiningWrapper.getAllLevel().getClassesWithConstantInfo().get(null).entrySet()) {
->>>>>>> d0ed9d39
           System.out.println(entry.getKey() + " : " + entry.getValue());
         }
         break;
@@ -565,12 +387,8 @@
     return result;
   }
 
-<<<<<<< HEAD
-  // Validates if the onlyReceiver flag is consistent with the neededType.
-=======
   // Validates if the onlyReceiver flag is consistent with the neededType. Throw an exception if the
   // flag is inconsistent with the neededType.
->>>>>>> d0ed9d39
   private void validateReceiver(TypedOperation operation, Type neededType, boolean onlyReceivers) {
     if (onlyReceivers && neededType.isNonreceiverType()) {
       throw new RandoopBug(
@@ -582,8 +400,8 @@
 
   /**
    * Returns component sequences extracted by constant mining that create values of the type
-<<<<<<< HEAD
-   * required by the i-th input value of a statement that invokes the given operation.
+   * required by the i-th input value of a statement that invokes the given operation for its
+   * corresponding class for the current literal level. Only used when constant mining is enabled.
    *
    * @param operation the statement
    * @param i the input value index of statement
@@ -591,89 +409,6 @@
    *     call receiver
    * @return the sequences extracted by constant mining that create values of the given type
    */
-  SimpleList<Sequence> getGeneralConstantMiningSequences(
-      TypedOperation operation, int i, boolean onlyReceivers) {
-    SequenceCollection sc = new SequenceCollection();
-    sc.addAll(constantFrequencyMap.keySet());
-
-    Type neededType = operation.getInputTypes().get(i);
-    validateReceiver(operation, neededType, onlyReceivers);
-    return sc.getSequencesForType(neededType, false, onlyReceivers);
-  }
-
-  // TODO: Reconstruct the following two methods to improve reusability
-  /**
-   * Returns component sequences extracted by constant mining that create values of the type
-   * required by the i-th input value of a statement that invokes the given operation for its
-   * corresponding class
-=======
-   * required by the i-th input value of a statement that invokes the given operation for its
-   * corresponding class for the current literal level. Only used when constant mining is enabled.
->>>>>>> d0ed9d39
-   *
-   * @param operation the statement
-   * @param i the input value index of statement
-   * @param onlyReceivers if true, only return sequences that are appropriate to use as a method
-   *     call receiver
-   * @return the sequences extracted by constant mining that create values of the given type
-   */
-<<<<<<< HEAD
-  SimpleList<Sequence> getClassLevelSequences(
-      TypedOperation operation, int i, boolean onlyReceivers) {
-    Type neededType = operation.getInputTypes().get(i);
-
-    validateReceiver(operation, neededType, onlyReceivers);
-
-    if (operation instanceof TypedClassOperation
-        // Don't add literals for the receiver
-        && !onlyReceivers) {
-      // The operation is a method call, where the method is defined in class C.  Augment the
-      // returned list with literals that appear in class C or in its package.  At most one of
-      // classLiterals and packageLiterals is non-null.
-
-      ClassOrInterfaceType declaringCls = ((TypedClassOperation) operation).getDeclaringType();
-      assert declaringCls != null;
-      return classLiterals.getSequences(declaringCls, neededType);
-    }
-
-    // It should never be reached here. TODO: Throw an exception
-    return null;
-  }
-
-  /**
-   * Returns component sequences extracted by constant mining that create values of the type
-   * required by the i-th input value of a statement that invokes the given operation for its
-   * corresponding package
-   *
-   * @param operation the statement
-   * @param i the input value index of statement
-   * @param onlyReceivers if true, only return sequences that are appropriate to use as a method
-   *     call receiver
-   * @return the sequences extracted by constant mining that create values of the given type
-   */
-  SimpleList<Sequence> getPackageLevelSequences(
-      TypedOperation operation, int i, boolean onlyReceivers) {
-    Type neededType = operation.getInputTypes().get(i);
-
-    validateReceiver(operation, neededType, onlyReceivers);
-
-    if (operation instanceof TypedClassOperation
-        // Don't add literals for the receiver
-        && !onlyReceivers) {
-      // The operation is a method call, where the method is defined in class C.  Augment the
-      // returned list with literals that appear in class C or in its package.  At most one of
-      // classLiterals and packageLiterals is non-null.
-
-      ClassOrInterfaceType declaringCls = ((TypedClassOperation) operation).getDeclaringType();
-      assert declaringCls != null;
-
-      Package pkg = declaringCls.getPackage();
-      assert packageLiterals != null;
-
-      return packageLiterals.getSequences(pkg, neededType);
-    }
-
-=======
   SimpleList<Sequence> getConstantMiningSequences(
       TypedOperation operation, int i, boolean onlyReceivers) {
     Type neededType = operation.getInputTypes().get(i);
@@ -723,7 +458,6 @@
     }
 
     // TODO: Check why it is possible to reach here. Is it supposed to be unreachable?
->>>>>>> d0ed9d39
     return null;
   }
 
