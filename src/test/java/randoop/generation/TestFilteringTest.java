--- conflicted
+++ resolved
@@ -268,14 +268,9 @@
             new LinkedHashSet<TypedOperation>(),
             new GenInputsAbstract.Limits(),
             componentMgr,
-<<<<<<< HEAD
-            /*stopper=*/ null,
-            listenerMgr,
+            /* stopper= */ null,
             classesUnderTest.size(),
-            null,
-=======
-            /* stopper= */ null,
->>>>>>> 4c295dca
+            /* literalTermFrequencies= */ null,
             classesUnderTest);
     GenTests genTests = new GenTests();
     Predicate<ExecutableSequence> isOutputTest =
