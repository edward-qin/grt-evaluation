--- conflicted
+++ resolved
@@ -1,19 +1,13 @@
 Version 2.1.4, released ??
 
-<<<<<<< HEAD
-Fixed code generation in --junit_reflection_allowed so that all generated
-statements that need them have semicolons.
-
-Modified --include-if-class-exercised to allow any class, and not just those
-specified by --testclass or --classlist. Also allows abstract classes, which
-cannot be given to --testclass.
-=======
 Fixed a bug in --include-if-class-exercised that was including too many tests.
 The option now requires that Randoop be run with -javaagent:exercised_agent.jar.
 Also, modified the option so that allow any class, and not just those specified
 by --testclass or --classlist. This change allows abstract classes, which cannot
 be given to --testclass.
->>>>>>> 71a4d695
+
+Fixed code generation in --junit_reflection_allowed so that all generated
+statements that need them have semicolons.
 
 Renamed command-line arguments --{error,regression}-test-filename to
 --{error,regression}-test-basename.
